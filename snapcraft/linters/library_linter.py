# -*- Mode:Python; indent-tabs-mode:nil; tab-width:4 -*-
#
# Copyright 2022 Canonical Ltd.
#
# This program is free software: you can redistribute it and/or modify
# it under the terms of the GNU General Public License version 3 as
# published by the Free Software Foundation.
#
# This program is distributed in the hope that it will be useful,
# but WITHOUT ANY WARRANTY; without even the implied warranty of
# MERCHANTABILITY or FITNESS FOR A PARTICULAR PURPOSE.  See the
# GNU General Public License for more details.
#
# You should have received a copy of the GNU General Public License
# along with this program.  If not, see <http://www.gnu.org/licenses/>.

"""Library linter implementation."""

from pathlib import Path, PurePath
from typing import List

from craft_cli import emit
from overrides import overrides

from snapcraft.elf import ElfFile, SonameCache, elf_utils
from snapcraft.elf import errors as elf_errors

from .base import Linter, LinterIssue, LinterResult


class LibraryLinter(Linter):
    """Linter for dynamic library availability in snap."""

    @overrides
    def run(self) -> List[LinterIssue]:
        if self._snap_metadata.type not in ("app", None):
            return []

        current_path = Path()
        if self._snap_metadata.base and self._snap_metadata.base != "bare":
            installed_base_path = Path(f"/snap/{self._snap_metadata.base}/current")
        else:
            installed_base_path = None

        issues: List[LinterIssue] = []
        elf_files = elf_utils.get_elf_files(current_path)
        soname_cache = SonameCache()

        for elf_file in elf_files:
            # Skip linting files listed in the ignore list.
            if self._is_file_ignored(elf_file):
                continue

            arch_triplet = elf_utils.get_arch_triplet()
            content_dirs = self._snap_metadata.get_provider_content_directories()

            dependencies = elf_file.load_dependencies(
                root_path=current_path.absolute(),
                base_path=installed_base_path,
                content_dirs=content_dirs,
                arch_triplet=arch_triplet,
                soname_cache=soname_cache,
            )

            search_paths = [current_path.absolute(), *content_dirs]
            if installed_base_path:
                search_paths.append(installed_base_path)

            self._check_dependencies_satisfied(
                elf_file,
                search_paths=search_paths,
                dependencies=sorted(dependencies),
                issues=issues,
            )

        return issues

    def _check_dependencies_satisfied(
        self,
        elf_file: ElfFile,
        *,
        search_paths: List[Path],
        dependencies: List[str],
        issues: List[LinterIssue],
    ) -> None:
        """Check if ELF executable dependencies are satisfied by snap files.

        :param elf_file: The ELF file whose dependencies are being verified.
        :param root_path: The absolute path to the payload directory.
        :param issues: The list of linter issues.
        """
        try:
            linker = elf_utils.get_dynamic_linker(root_path=Path("/"), snap_path=Path())
            linker_name = Path(linker).name
        except elf_errors.DynamicLinkerNotFound:
            linker_name = None

<<<<<<< HEAD
        emit.debug(f"dynamic linker name is: {linker_name!r}")
=======
        emit.debug(f"dynamic linker name is: {linker_name}")
>>>>>>> 35671363

        for dependency in dependencies:
            dependency_path = PurePath(dependency)

            # the dynamic linker is not a regular library
            if linker_name == dependency_path.name:
                continue

            for path in search_paths:
                if path in dependency_path.parents:
                    break
            else:
                issue = LinterIssue(
                    name=self._name,
                    result=LinterResult.WARNING,
                    filename=str(elf_file.path),
                    text=f"missing dependency {dependency_path.name!r}.",
                    url="https://snapcraft.io/docs/linters-library",
                )
                issues.append(issue)<|MERGE_RESOLUTION|>--- conflicted
+++ resolved
@@ -95,11 +95,7 @@
         except elf_errors.DynamicLinkerNotFound:
             linker_name = None
 
-<<<<<<< HEAD
         emit.debug(f"dynamic linker name is: {linker_name!r}")
-=======
-        emit.debug(f"dynamic linker name is: {linker_name}")
->>>>>>> 35671363
 
         for dependency in dependencies:
             dependency_path = PurePath(dependency)

# -*- Mode:Python; indent-tabs-mode:nil; tab-width:4 -*-
#
# Copyright 2022-2024 Canonical Ltd.
#
# This program is free software: you can redistribute it and/or modify
# it under the terms of the GNU General Public License version 3 as
# published by the Free Software Foundation.
#
# This program is distributed in the hope that it will be useful,
# but WITHOUT ANY WARRANTY; without even the implied warranty of
# MERCHANTABILITY or FITNESS FOR A PARTICULAR PURPOSE.  See the
# GNU General Public License for more details.
#
# You should have received a copy of the GNU General Public License
# along with this program.  If not, see <http://www.gnu.org/licenses/>.

"""Remote-build command tests."""

import os
import shutil
import subprocess
import sys
from pathlib import Path
from unittest.mock import ANY

import pytest
from craft_application.git import GitRepo
from craft_platforms import DebianArchitecture

from snapcraft import application, const

# remote-build control logic may check if the working dir is a git repo,
# so execute all tests inside a test directory
pytestmark = pytest.mark.usefixtures("new_dir")


@pytest.fixture()
def mock_argv(mocker, request):
    """Mock `snapcraft remote-build` cli."""
    args = ["snapcraft", "remote-build", "--launchpad-accept-public-upload"]
    # Append build-fors if set through parametrization
    if getattr(request, "param", None) is not None:
        args.extend(["--build-for", str(request.param)])
    return mocker.patch.object(sys, "argv", args)


@pytest.fixture()
def mock_remote_build_run(mocker):
    _mock_remote_build_run = mocker.patch(
        "snapcraft.commands.remote.RemoteBuildCommand._run"
    )
    return _mock_remote_build_run


@pytest.fixture()
def mock_remote_start_builds(mocker):
    _mock_start_builds = mocker.patch(
        "snapcraft.services.remotebuild.RemoteBuild.start_builds"
    )
    return _mock_start_builds


@pytest.fixture()
def mock_run_legacy(mocker):
    return mocker.patch("snapcraft_legacy.cli.legacy.legacy_run")


#######################
# Control logic tests #
#######################


@pytest.mark.parametrize("base", const.CURRENT_BASES)
@pytest.mark.usefixtures("emitter", "mock_argv", "fake_services")
def test_run_core22_and_later(snapcraft_yaml, base, mock_remote_build_run):
    """Bases that are core22 and later will use craft-application remote-build."""
    snapcraft_yaml_dict = {"base": base, "build-base": "devel", "grade": "devel"}
    snapcraft_yaml(**snapcraft_yaml_dict)
    application.main()

    mock_remote_build_run.assert_called_once()


@pytest.mark.parametrize("base", const.LEGACY_BASES)
@pytest.mark.usefixtures("mock_argv")
def test_run_core20(
    snapcraft_yaml,
    base,
    mock_run_legacy,
    mock_remote_build_run,
):
    """core20 base use fallback remote-build."""
    snapcraft_yaml_dict = {"base": base}
    snapcraft_yaml(**snapcraft_yaml_dict)
    application.main()

    mock_run_legacy.assert_called_once()
    mock_remote_build_run.assert_not_called()


@pytest.mark.parametrize("base", const.CURRENT_BASES)
@pytest.mark.usefixtures("emitter", "mock_argv", "fake_services")
def test_run_in_repo_newer_than_core22(
    snapcraft_yaml, base, new_dir, mock_remote_start_builds
):
    """Bases newer than core22 run craft-application remote-build regardless of being in a repo."""
    # initialize a git repo
    GitRepo(new_dir)
    snapcraft_yaml_dict = {"base": base, "build-base": "devel", "grade": "devel"}
    snapcraft_yaml(**snapcraft_yaml_dict)

    application.main()

    mock_remote_start_builds.assert_called_once()


@pytest.mark.xfail(reason="not implemented in craft-application")
@pytest.mark.parametrize("base", const.CURRENT_BASES)
@pytest.mark.usefixtures(
    "mock_argv",
    "mock_remote_builder_start_builds",
    "fake_services",
)
def test_run_in_shallow_repo_unsupported(capsys, new_dir, snapcraft_yaml, base):
    """devel / core24 and newer bases run new remote-build in a shallow git repo."""
    root_path = Path(new_dir)
    snapcraft_yaml_dict = {"base": base, "build-base": "devel", "grade": "devel"}
    snapcraft_yaml(**snapcraft_yaml_dict)

    git_normal_path = root_path / "normal"
    git_normal_path.mkdir()
    git_shallow_path = root_path / "shallow"

    shutil.move(root_path / "snap", git_normal_path)

    repo_normal = GitRepo(git_normal_path)
    (repo_normal.path / "1").write_text("1")
    repo_normal.add_all()
    repo_normal.commit("1")

    (repo_normal.path / "2").write_text("2")
    repo_normal.add_all()
    repo_normal.commit("2")

    (repo_normal.path / "3").write_text("3")
    repo_normal.add_all()
    repo_normal.commit("3")

    # pygit2 does not support shallow cloning, so we use git directly
    subprocess.run(
        [
            "git",
            "clone",
            "--depth",
            "1",
            git_normal_path.absolute().as_uri(),
            git_shallow_path.absolute().as_posix(),
        ],
        check=True,
    )

    os.chdir(git_shallow_path)

    # no exception because run() catches it
    application.main()
    _, err = capsys.readouterr()

    assert (
        "Remote builds are not supported for projects in shallowly cloned "
        "git repositories."
    ) in err


######################
# Architecture tests #
######################


@pytest.mark.parametrize("base", const.CURRENT_BASES - {"devel"})
@pytest.mark.usefixtures("emitter", "mock_argv", "fake_services")
def test_default_architecture(snapcraft_yaml, base, mock_remote_start_builds):
    """Default to the host architecture if not defined elsewhere."""
    snapcraft_yaml(base=base)
    app = application.create_app()
    app.run()

    mock_remote_start_builds.assert_called_once_with(
        ANY, architectures=[str(DebianArchitecture.from_host())]
    )


@pytest.mark.parametrize("base", const.CURRENT_BASES - {"core22", "devel"})
@pytest.mark.parametrize(
    "mock_argv",
    [pytest.param(None, id="implicit"), pytest.param("all", id="explicit")],
    indirect=True,
)
@pytest.mark.usefixtures("emitter", "mock_argv", "fake_services")
def test_platform_build_for_all(
    snapcraft_yaml,
    base,
    mock_remote_start_builds,
):
    """Use the 'build-on' archs when building for all architectures."""
    snapcraft_yaml_dict = {
        "base": base,
        "platforms": {
            "test-platform": {"build-on": ["arm64", "riscv64"], "build-for": "all"},
        },
    }
    snapcraft_yaml(**snapcraft_yaml_dict)
    app = application.create_app()
    app.run()

    mock_remote_start_builds.assert_called_once()
    # launchpad decides which build-on to use
    assert sorted(mock_remote_start_builds.call_args[1]["architectures"]) == sorted(
        ["arm64", "riscv64"]
    )


@pytest.mark.parametrize(
    "mock_argv",
    [pytest.param(None, id="implicit"), pytest.param("all", id="explicit")],
    indirect=True,
)
@pytest.mark.usefixtures("emitter", "mock_argv", "fake_services")
def test_platform_build_for_all_core22(snapcraft_yaml, mock_remote_start_builds):
    """Use the 'build-on' archs when building for all architectures."""
    snapcraft_yaml_dict = {
        "base": "core22",
        "architectures": [
            {"build-on": ["amd64", "riscv64"], "build-for": ["all"]},
        ],
    }
    snapcraft_yaml(**snapcraft_yaml_dict)
    app = application.create_app()
    app.run()

    mock_remote_start_builds.assert_called_once()
    # launchpad decides which build-on to use
    assert sorted(mock_remote_start_builds.call_args[1]["architectures"]) == sorted(
        ["amd64", "riscv64"]
    )


@pytest.mark.parametrize(
    ("platforms", "expected_archs"),
    [
        pytest.param(
            {"amd64": None, "riscv64": None},
            {const.SnapArch.amd64, const.SnapArch.riscv64},
            id="shorthand",
        ),
        pytest.param(
            {
                "rpi4": {"build-on": "arm64", "build-for": "arm64"},
                "x86-64": {"build-on": "amd64", "build-for": "amd64"},
                "same-build-for-x86-64": {"build-on": "riscv64", "build-for": "amd64"},
            },
            {const.SnapArch.amd64, const.SnapArch.arm64},
            id="standard",
        ),
    ],
)
@pytest.mark.parametrize("base", const.CURRENT_BASES - {"core22", "devel"})
@pytest.mark.usefixtures("emitter", "mock_argv", "fake_services")
def test_platform_in_project_metadata(
    platforms, expected_archs, snapcraft_yaml, base, mock_remote_start_builds
):
    """Use the platform's build-for architectures from the project metadata."""
    snapcraft_yaml_dict = {"base": base, "platforms": platforms}
    snapcraft_yaml(**snapcraft_yaml_dict)
    app = application.create_app()
    app.run()

    mock_remote_start_builds.assert_called_once()
<<<<<<< HEAD
    assert sorted(mock_remote_start_builds.call_args[1]["architectures"]) == sorted(
        ["arm64", "amd64", "riscv64"]
=======
    assert expected_archs.issubset(
        mock_remote_start_builds.call_args[1]["architectures"]
>>>>>>> bfc52349
    )


@pytest.mark.usefixtures("emitter", "mock_argv", "fake_services")
def test_architecture_in_project_metadata(snapcraft_yaml, mock_remote_start_builds):
    """Use the build-for architectures from the project metadata."""
    snapcraft_yaml_dict = {
        "base": "core22",
        "architectures": [
            {"build-on": ["arm64", "s390x"], "build-for": ["arm64"]},
            {"build-on": ["riscv64"], "build-for": ["riscv64"]},
        ],
    }
    snapcraft_yaml(**snapcraft_yaml_dict)
    app = application.create_app()
    app.run()

    mock_remote_start_builds.assert_called_once()
    assert sorted(mock_remote_start_builds.call_args[1]["architectures"]) == sorted(
        ["arm64", "s390x", "riscv64"]
    )


@pytest.mark.parametrize("base", const.CURRENT_BASES - {"devel"})
@pytest.mark.parametrize(
    ("mock_argv", "expected_build_fors"),
    [
        *(
            pytest.param(*arch_and_list, id=f"zipped-{arch_and_list[0]}")
            for arch_and_list in zip(
                const.SnapArch, [[arch] for arch in const.SnapArch]
            )
        ),
        pytest.param("amd64,riscv64", ["amd64", "riscv64"], id="two-arch"),
        pytest.param(
            "amd64,riscv64,s390x", ["amd64", "riscv64", "s390x"], id="three-arch"
        ),
        pytest.param(" amd64 , riscv64 ", ["amd64", "riscv64"], id="with-whitespace"),
        pytest.param(
            "amd64,amd64,riscv64",
            ["amd64", "amd64", "riscv64"],
            id="duplicates-passthrough-to-launchpad",
        ),
    ],
    indirect=["mock_argv"],
)
@pytest.mark.usefixtures("emitter", "mock_argv", "fake_services")
def test_build_for_argument(
    snapcraft_yaml, base, expected_build_fors, mock_remote_start_builds
):
    """Use architectures provided by the `--build-for` argument."""
    snapcraft_yaml(base=base)
    app = application.create_app()
    app.run()

    mock_remote_start_builds.assert_called_once_with(
        ANY, architectures=expected_build_fors
    )


@pytest.mark.parametrize(
    ("mock_argv", "expected_archs"),
    [
        pytest.param("amd64", ["amd64", "s390x"], id="amd64"),
        pytest.param("riscv64", ["riscv64"], id="riscv64"),
        pytest.param("amd64,riscv64", ["amd64", "s390x", "riscv64"], id="both"),
    ],
    indirect=["mock_argv"],
)
@pytest.mark.usefixtures("emitter", "mock_argv", "fake_services")
def test_architectures_filter(snapcraft_yaml, expected_archs, mock_remote_start_builds):
    """Filter an 'architectures' key with '--build-for'."""
    snapcraft_yaml_dict = {
        "base": "core22",
        "architectures": [
            {"build-on": ["amd64", "s390x"], "build-for": ["amd64"]},
            {"build-on": ["riscv64"], "build-for": ["riscv64"]},
        ],
    }
    snapcraft_yaml(**snapcraft_yaml_dict)
    app = application.create_app()
    app.run()

    mock_remote_start_builds.assert_called_once_with(ANY, architectures=expected_archs)


@pytest.mark.parametrize("mock_argv", ["amd64"], indirect=True)
@pytest.mark.usefixtures("emitter", "mock_argv", "fake_services")
def test_architectures_filter_error(
    capsys,
    snapcraft_yaml,
):
    """Error if '--build-for' entirely filters the build plan."""
    snapcraft_yaml_dict = {
        "base": "core22",
        "architectures": [{"build-on": ["riscv64"], "build-for": ["riscv64"]}],
    }
    snapcraft_yaml(**snapcraft_yaml_dict)
    app = application.create_app()
    app.run()

    _, err = capsys.readouterr()

    assert "No build matches the current execution environment." in err
    assert (
        "Check the project's 'platforms' declaration, and the "
        "'--platform' and '--build-for' parameters."
    ) in err


@pytest.mark.parametrize(
    ("mock_argv", "expected_archs"),
    [
        pytest.param("amd64", ["amd64", "s390x"], id="amd64"),
        pytest.param("riscv64", ["riscv64"], id="riscv64"),
        pytest.param("amd64,riscv64", ["amd64", "s390x", "riscv64"], id="both"),
    ],
    indirect=["mock_argv"],
)
@pytest.mark.usefixtures("emitter", "mock_argv", "fake_services")
def test_platforms_filter(snapcraft_yaml, expected_archs, mock_remote_start_builds):
    """Filter a 'platforms' key with '--build-for'."""
    snapcraft_yaml_dict = {
        "base": "core24",
        "platforms": {
            "amd64": {"build-on": ["amd64", "s390x"], "build-for": "amd64"},
            "riscv64": {"build-on": "riscv64", "build-for": "riscv64"},
        },
    }
    snapcraft_yaml(**snapcraft_yaml_dict)
    app = application.create_app()
    app.run()

    mock_remote_start_builds.assert_called_once_with(ANY, architectures=expected_archs)


@pytest.mark.parametrize("mock_argv", ["arm64"], indirect=True)
@pytest.mark.usefixtures("emitter", "mock_argv", "fake_services")
def test_platforms_filter_error(
    capsys,
    snapcraft_yaml,
):
    """Error if '--build-for' entirely filters the build plan."""
    snapcraft_yaml_dict = {
        "base": "core24",
        "platforms": {
            "riscv64": {"build-on": "riscv64", "build-for": "riscv64"},
        },
    }
    snapcraft_yaml(**snapcraft_yaml_dict)
    app = application.create_app()
    app.run()

    _, err = capsys.readouterr()

    assert "No build matches the current execution environment." in err
    assert (
        "Check the project's 'platforms' declaration, and the "
        "'--platform' and '--build-for' parameters."
    ) in err


@pytest.mark.parametrize("mock_argv", ["amd64"], indirect=True)
@pytest.mark.usefixtures("emitter", "mock_argv", "fake_services")
def test_platforms_shorthand_error(capsys, snapcraft_yaml):
    """Error if '--build-for' entirely filters the build plan."""
    snapcraft_yaml_dict = {
        "base": "core24",
        "platforms": {"amd64": None, "riscv64": None},
    }
    snapcraft_yaml(**snapcraft_yaml_dict)
    app = application.create_app()
    app.run()

    _, err = capsys.readouterr()

    assert (
        "Launchpad can't build snaps when using '--build-for' with a shorthand "
        "platforms entry in the project's snapcraft.yaml."
    ) in err
    assert (
        "Recommended resolution: Use full platform entries or remove the "
        "'--build-for' argument."
    ) in err


@pytest.mark.parametrize(
    "mock_argv",
    [
        "nonexistent",
        "nonexistent,riscv64",
        "riscv64,nonexistent",
        "riscv64,nonexistent,amd64",
    ],
    indirect=True,
)
@pytest.mark.parametrize("base", const.CURRENT_BASES - {"core22", "devel"})
@pytest.mark.usefixtures(
    "emitter", "mock_argv", "fake_services", "mock_remote_start_builds"
)
def test_unknown_build_for_error(
    capsys,
    snapcraft_yaml,
    base,
):
    """Error if `--build-for` is not a valid debian architecture."""
    snapcraft_yaml(base=base)
    app = application.create_app()
    assert app.run() == os.EX_CONFIG

    _, err = capsys.readouterr()

    assert "Unsupported build-for architecture 'nonexistent'" in err
    assert (
        "Recommended resolution: Use a supported Debian architecture. "
        "Supported architectures are:"
    ) in err


@pytest.mark.parametrize(
    ("base", "build_info", "error_messages"),
    [
        pytest.param(
            "core22",
            {
                "architectures": [
                    {"build-on": "amd64", "build-for": "amd64"},
                    {"build-on": ["amd64", "riscv64"], "build-for": "riscv64"},
                ],
            },
            ["Building on 'amd64' will create snaps for 'amd64' and 'riscv64'."],
            id="core22-simple",
        ),
        pytest.param(
            "core22",
            {
                "architectures": [
                    {"build-on": "amd64", "build-for": "amd64"},
                    {"build-on": ["amd64", "riscv64"], "build-for": "riscv64"},
                    {"build-on": "s390x", "build-for": "s390x"},
                    {"build-on": "s390x", "build-for": "ppc64el"},
                ],
            },
            [
                "Building on 'amd64' will create snaps for 'amd64' and 'riscv64'.",
                "Building on 's390x' will create snaps for 'ppc64el' and 's390x'.",
            ],
            id="core22-complex",
        ),
        pytest.param(
            "core24",
            {
                "platforms": {
                    "platform1": {"build-on": "amd64", "build-for": "amd64"},
                    "platform2": {
                        "build-on": ["amd64", "riscv64"],
                        "build-for": "riscv64",
                    },
                },
            },
            ["Building on 'amd64' will create snaps for 'amd64' and 'riscv64'."],
            id="core24-simple",
        ),
        pytest.param(
            "core24",
            {
                "platforms": {
                    "platform1": {"build-on": "amd64", "build-for": "riscv64"},
                    "identical-platform": {"build-on": "amd64", "build-for": "riscv64"},
                },
            },
            # this will show 'riscv64' twice because the platform name is different
            ["Building on 'amd64' will create snaps for 'riscv64' and 'riscv64'."],
            id="core24-same-architectures-different-platform-name",
        ),
        pytest.param(
            "core24",
            {
                "platforms": {
                    "amd64": None,
                    "riscv64": {"build-on": "amd64", "build-for": "riscv64"},
                },
            },
            ["Building on 'amd64' will create snaps for 'amd64' and 'riscv64'."],
            id="core24-shorthand",
        ),
        pytest.param(
            "core24",
            {
                "platforms": {
                    "platform1": {"build-on": "amd64", "build-for": "amd64"},
                    "platform2": {
                        "build-on": ["amd64", "s390x"],
                        "build-for": "riscv64",
                    },
                    "s390x": None,
                    "platform4": {"build-on": "s390x", "build-for": "riscv64"},
                },
            },
            [
                "Building on 'amd64' will create snaps for 'amd64' and 'riscv64'.",
                "Building on 's390x' will create snaps for 'riscv64', 'riscv64', and 's390x'.",
            ],
            id="core24-complex",
        ),
    ],
)
@pytest.mark.usefixtures(
    "emitter", "mock_argv", "fake_services", "mock_remote_start_builds"
)
def test_multiple_artifacts_per_build_on(
    check,
    base,
    build_info,
    error_messages,
    capsys,
    snapcraft_yaml,
):
    """Error when multiple artifacts will be produced on one build-on architecture."""
    snapcraft_yaml(**{"base": base, **build_info})
    app = application.create_app()
    assert app.run() == os.EX_CONFIG

    _, err = capsys.readouterr()

    check.is_in(
        "Remote build does not support building multiple snaps on the same architecture",
        err,
    )
    for message in error_messages:
        check.is_in(message, err)<|MERGE_RESOLUTION|>--- conflicted
+++ resolved
@@ -244,44 +244,25 @@
     )
 
 
-@pytest.mark.parametrize(
-    ("platforms", "expected_archs"),
-    [
-        pytest.param(
-            {"amd64": None, "riscv64": None},
-            {const.SnapArch.amd64, const.SnapArch.riscv64},
-            id="shorthand",
-        ),
-        pytest.param(
-            {
-                "rpi4": {"build-on": "arm64", "build-for": "arm64"},
-                "x86-64": {"build-on": "amd64", "build-for": "amd64"},
-                "same-build-for-x86-64": {"build-on": "riscv64", "build-for": "amd64"},
-            },
-            {const.SnapArch.amd64, const.SnapArch.arm64},
-            id="standard",
-        ),
-    ],
-)
 @pytest.mark.parametrize("base", const.CURRENT_BASES - {"core22", "devel"})
 @pytest.mark.usefixtures("emitter", "mock_argv", "fake_services")
-def test_platform_in_project_metadata(
-    platforms, expected_archs, snapcraft_yaml, base, mock_remote_start_builds
-):
+def test_platform_in_project_metadata(snapcraft_yaml, base, mock_remote_start_builds):
     """Use the platform's build-for architectures from the project metadata."""
-    snapcraft_yaml_dict = {"base": base, "platforms": platforms}
+    snapcraft_yaml_dict = {
+        "base": base,
+        "platforms": {
+            "rpi4": {"build-on": "arm64", "build-for": "arm64"},
+            "x86-64": {"build-on": "amd64", "build-for": "amd64"},
+            "same-build-for-x86-64": {"build-on": "riscv64", "build-for": "amd64"},
+        },
+    }
     snapcraft_yaml(**snapcraft_yaml_dict)
     app = application.create_app()
     app.run()
 
     mock_remote_start_builds.assert_called_once()
-<<<<<<< HEAD
     assert sorted(mock_remote_start_builds.call_args[1]["architectures"]) == sorted(
         ["arm64", "amd64", "riscv64"]
-=======
-    assert expected_archs.issubset(
-        mock_remote_start_builds.call_args[1]["architectures"]
->>>>>>> bfc52349
     )
 
 

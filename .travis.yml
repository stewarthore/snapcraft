sudo: required
dist: trusty
language: python
python:
  - 3.4
virtualenv:
  system_site_packages: true
env:
  global:
  # Encrypted Coveralls token. The secret token for your repository can be found at the
  # bottom of your repository's page on Coveralls. To encrypt it, install the travis gem
  # and run:
  #     travis encrypt -r ubuntu-core/snappy COVERALLS_TOKEN=$secret_token
  - secure: JJEh1YfzNJGb1//ca447JtRunHmNXsVDGy5fS882/RQV3XtS9mCaSS+PZF4AbVABSiDw96mvwv05KmhdgV575y0NVHuRPd3rJBku9HOmhOKfCykn5tXgVJUEgeW5HIPusltRkXJUxnm48l+RfHHJU1h6iJnpGjvwxygeQljM4d22+G493ymvv4KZJSnbtuDbmhWvnZtdV2cCFeZ+EWqLgyWaFQmMgeMkYYcY3Cy19d++WquLs4woN9S9szrXJQlIv3xuZ8XNLbWmHoe6uD4y1Fn7YYfRgz861KqusxcGO9OyCh1S6uLgDuETS4Uw2zBg77vv59jSJieEfcY8jQtFE65axot/90jwhp5IV0tIpd9O/AMZXIGqKk44RU+Sj9gDbPbBIhj9dew3BTwSuOcNITSg1a4sOkxHGyIj2NozCkgFqPq0d4RM7xRrOYfnmjP1sJ+tEH4XMbs4gNZ/abccJXeUx6i5qWhDdnix132C62vvl+ItnsfMtkXQ34hluYxoab+rS0Zz3MM/ENqHySvU/R2n7+WTVXHyoK55HvExX7Y+McqPU2uVsHDabmDmQfcYom9nDY1OTBM3JbTOuqtIrzSIlFYdogyttXrTsmSue8TAoWWnHirKdkzeskIs5ZbI/pfGV3eRol+9Mn0MtmaoLp1VrAtSiZYwPRdcIGBDNMQ=
  matrix:
  - TEST_SUITE=unit
  - TEST_SUITE=plainbox
  - TEST_SUITE="plainbox examples"

install:
  # PPA for plainbox.
  - sudo apt-add-repository -y ppa:hardware-certification/public
  # PPA for snappy.
  - sudo apt-add-repository -y ppa:snappy-dev/tools-proposed
  # PPA for qtmir.
  - sudo apt-add-repository -y ppa:ubuntu-sdk-team/testing
  - sudo apt-get update -qq
<<<<<<< HEAD
  - sudo apt-get install build-essential dpkg-dev plainbox pyflakes python3-apt python3-coverage python3-fixtures python3-jsonschema python3-mccabe python3-pep8 python3-requests python3-testscenarios python3-yaml qtdeclarative5-qtmir-plugin ubuntu-snappy-cli
=======
  - sudo apt-get install -qq build-essential dpkg-dev plainbox pyflakes python3-apt python3-coverage python3-fixtures python3-jsonschema python3-mccabe python3-pep8 python3-requests python3-testscenarios python3-yaml ubuntu-snappy-cli python3-lxml
>>>>>>> 48064f6e
script:
  - ./runtests.sh $TEST_SUITE
after_success:
  - pip install coveralls
  - COVERALLS_REPO_TOKEN=$COVERALLS_TOKEN coveralls<|MERGE_RESOLUTION|>--- conflicted
+++ resolved
@@ -25,11 +25,7 @@
   # PPA for qtmir.
   - sudo apt-add-repository -y ppa:ubuntu-sdk-team/testing
   - sudo apt-get update -qq
-<<<<<<< HEAD
-  - sudo apt-get install build-essential dpkg-dev plainbox pyflakes python3-apt python3-coverage python3-fixtures python3-jsonschema python3-mccabe python3-pep8 python3-requests python3-testscenarios python3-yaml qtdeclarative5-qtmir-plugin ubuntu-snappy-cli
-=======
   - sudo apt-get install -qq build-essential dpkg-dev plainbox pyflakes python3-apt python3-coverage python3-fixtures python3-jsonschema python3-mccabe python3-pep8 python3-requests python3-testscenarios python3-yaml ubuntu-snappy-cli python3-lxml
->>>>>>> 48064f6e
 script:
   - ./runtests.sh $TEST_SUITE
 after_success:

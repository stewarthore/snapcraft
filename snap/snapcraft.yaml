name: snapcraft
base: core22
summary: easily create snaps
description: |
    Snapcraft aims to make upstream developers' lives easier and as such is not
    a single toolset, but instead is a collection of tools that enable the
    natural workflow of an upstream to be extended with a simple release step
    into Snappy.
adopt-info: snapcraft
confinement: classic
license: GPL-3.0
assumes:
  - snapd2.43

# https://github.com/snapcore/snapcraft/issues/4187
environment:
  PATH: "$SNAP/libexec/snapcraft:/snap/bin:/usr/local/sbin:/usr/local/bin:/usr/sbin:/usr/bin:/sbin:/bin"
  LD_LIBRARY_PATH: "$SNAP/none"

apps:
  snapcraft:
    environment:
      # https://github.com/lxc/pylxd/pull/361
      PYLXD_WARNINGS: "none"
    command: bin/python $SNAP/bin/snapcraft
    completer: snapcraft-completion

build-packages:
  - cargo
  - build-essential
  - intltool
  - libapt-pkg-dev
  - libffi-dev
  - libssl-dev
  - libsodium-dev
  - liblzma-dev
  - libxml2-dev
  - libxslt1-dev
  - libyaml-dev
  - patch
  - pkg-config
  - python3-dev
  - rustc
  - sed

parts:
  bash-completion:
    source: debian
    plugin: dump
    stage:
      - snapcraft-completion

  patchelf:
    plugin: autotools
    source: https://github.com/snapcore/patchelf
    source-type: git
    source-branch: '0.9+snapcraft'
    autotools-configure-parameters:
      - --prefix=/
    build-attributes:
      - enable-patchelf
    build-packages:
      - g++
      - git
      - make
    override-pull: |
      ${SNAP}/libexec/snapcraft/craftctl default

      if [ "${CRAFT_TARGET_ARCH}" = "riscv64" ]; then
        git am "${CRAFT_PROJECT_DIR}/snap/local/patches/patchelf/0001-Always-use-the-ET_DYN-codepath-avoiding-shifting-loa.patch"
        git am "${CRAFT_PROJECT_DIR}/snap/local/patches/patchelf/0002-Fix-rewriteSectionsLibrary-to-not-assume-the-base-ad.patch"
      fi
    override-build: |
      ${SNAP}/libexec/snapcraft/craftctl default
      make check
    prime:
      - bin/patchelf

  snapcraft-libs:
    plugin: nil
    stage-packages:
        - apt
        - apt-transport-https
        - apt-utils
        - binutils
        - execstack
        - gpg
        - gpgv
        - libffi7
        - libsodium23
        - libxml2
        - libxslt1.1
        - libpython3-stdlib
        - libpython3.10-stdlib
        - libpython3.10-minimal
        - python3-pip
        - python3-setuptools
        - python3-wheel
        - python3-venv
        - python3-minimal
        - python3-distutils
        - python3-pkg-resources
        - python3.10-minimal
        - squashfs-tools
        - xdelta3
    build-attributes:
      - enable-patchelf
    override-build: |
      ${SNAP}/libexec/snapcraft/craftctl default

      echo "Create libsodium symlink..."
      TRIPLET_PATH="$SNAPCRAFT_PART_INSTALL/usr/lib/$(gcc -print-multiarch)"
      LIBSODIUM="$(readlink -n "$TRIPLET_PATH/libsodium.so.23")"
      # Remove so the link can be recreated on re-builds
      rm -f "$TRIPLET_PATH/libsodium.so"
      ln -s "$LIBSODIUM" "$TRIPLET_PATH/libsodium.so"
<<<<<<< HEAD
      $SNAPCRAFT_PROJECT_DIR/snap/local/scripts/snapcraft-override-build.sh
=======

      # Restore patched files
      PYTHON_PACKAGE_PATH="${SNAPCRAFT_PART_INSTALL}/usr/lib/python3.10/"
      CTYPES_INIT="ctypes/__init__.py"
      CTYPES_INIT_ORIG="patched/${CTYPES_INIT}.orig"
      [ -f "${CTYPES_INIT_ORIG}" ] && mv "${CTYPES_INIT_ORIG}" "${PYTHON_PACKAGE_PATH}/${CTYPES_INIT}"

      # Apply patches
      echo "Patching ctypes..."
      patch -s -b "${PYTHON_PACKAGE_PATH}/${CTYPES_INIT}" "${SNAPCRAFT_PROJECT_DIR}/patches/ctypes_init.diff"

      # Save patches to allow rebuilding
      mkdir -p patched/ctypes
      if [ -f "${PYTHON_PACKAGE_PATH}/${CTYPES_INIT}.orig" ]; then
        mv "${PYTHON_PACKAGE_PATH}/${CTYPES_INIT}.orig" patched/ctypes
      fi

      # Disable site packages
      sed -i "${SNAPCRAFT_PART_INSTALL}/usr/lib/python3.10/site.py" \
        -e 's/^ENABLE_USER_SITE = None$/ENABLE_USER_SITE = False/'
>>>>>>> f3ee96a2

  snapcraft:
    source: .
    plugin: python
    python-packages:
        - wheel
        - pip
        # Limited to < 66 because we need `pkg_resources` and because `python-apt`
        # does not build with the latest.
        - setuptools<66
    python-requirements:
        - requirements.txt
    constraints:
        - constraints.txt
    organize:
        # Put snapcraftctl and craftctl into its own directory that can be included in the PATH
        # without including other binaries.
        bin/craftctl: libexec/snapcraft/craftctl
        bin/snapcraftctl: bin/scriptlet-bin/snapcraftctl
        # Also install the compatibility wrapper for core22+.
        bin/snapcraftctl-compat: libexec/snapcraft/snapcraftctl
    build-attributes:
      - enable-patchelf
    build-environment:
        # Build PyNaCl from source since the wheel files interact
        # strangely with classic snaps.
        - "PIP_NO_BINARY": "PyNaCl"
        # Use base image's libsodium for PyNaCl.
        - "SODIUM_INSTALL": "system"
        - "CFLAGS": "$(pkg-config python-3.10 yaml-0.1 --cflags)"
    override-build: |
        ${SNAP}/libexec/snapcraft/craftctl default

        version="$(python3 setup.py --version)"
        ${SNAP}/libexec/snapcraft/craftctl set version="$version"

        [ -n "$(echo $version | grep "+git")" ] && grade=devel || grade=stable
        sed -i -e '1 s|^#!/.*|#!/snap/snapcraft/current/bin/python -E|' $SNAPCRAFT_PART_INSTALL/bin/craftctl
        ${SNAP}/libexec/snapcraft/craftctl set grade="$grade"

        # The new implementation still requires this.
        ln -sf ../usr/bin/python3.10 $SNAPCRAFT_PART_INSTALL/bin/python3
    after: [snapcraft-libs]<|MERGE_RESOLUTION|>--- conflicted
+++ resolved
@@ -114,9 +114,6 @@
       # Remove so the link can be recreated on re-builds
       rm -f "$TRIPLET_PATH/libsodium.so"
       ln -s "$LIBSODIUM" "$TRIPLET_PATH/libsodium.so"
-<<<<<<< HEAD
-      $SNAPCRAFT_PROJECT_DIR/snap/local/scripts/snapcraft-override-build.sh
-=======
 
       # Restore patched files
       PYTHON_PACKAGE_PATH="${SNAPCRAFT_PART_INSTALL}/usr/lib/python3.10/"
@@ -126,7 +123,7 @@
 
       # Apply patches
       echo "Patching ctypes..."
-      patch -s -b "${PYTHON_PACKAGE_PATH}/${CTYPES_INIT}" "${SNAPCRAFT_PROJECT_DIR}/patches/ctypes_init.diff"
+      patch -s -b "${PYTHON_PACKAGE_PATH}/${CTYPES_INIT}" "${SNAPCRAFT_PROJECT_DIR}/snap/local/patches/python/ctypes_init.diff"
 
       # Save patches to allow rebuilding
       mkdir -p patched/ctypes
@@ -137,7 +134,6 @@
       # Disable site packages
       sed -i "${SNAPCRAFT_PART_INSTALL}/usr/lib/python3.10/site.py" \
         -e 's/^ENABLE_USER_SITE = None$/ENABLE_USER_SITE = False/'
->>>>>>> f3ee96a2
 
   snapcraft:
     source: .
@@ -148,10 +144,10 @@
         # Limited to < 66 because we need `pkg_resources` and because `python-apt`
         # does not build with the latest.
         - setuptools<66
+    python-constraints:
+        - constraints.txt
     python-requirements:
         - requirements.txt
-    constraints:
-        - constraints.txt
     organize:
         # Put snapcraftctl and craftctl into its own directory that can be included in the PATH
         # without including other binaries.

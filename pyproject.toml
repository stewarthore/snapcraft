[project]
name = "snapcraft"
description = "Create snaps"
dynamic = ["version"]
dependencies = [
    "attrs",
    "catkin-pkg==1.0.0 ; sys_platform == 'linux'",
    "click>=8.2",
<<<<<<< HEAD
    "craft-application[remote]>=5.6.5,<6.0.0",
    "craft-archives>=2.1.1,<3.0.0",
=======
    "craft-application[remote]>=5.7.0,<6.0.0",
    "craft-archives~=2.1",
>>>>>>> 4defbc50
    "craft-cli>=3.1.2,<4.0.0",
    "craft-grammar>=2.0.3,<3.0.0",
    "craft-parts>=2.17.0,<3.0.0",
    "craft-platforms~=0.7",
    "craft-providers>=3.0.0,<4.0.0",
    "craft-store>=3.2.2,<4.0.0",
    "cryptography",
    "gnupg",
    "jsonschema==2.6.0",
    "launchpadlib",
    "lazr.restfulclient",
    "lxml",
    "macaroonbakery",
    "mypy-extensions",
    "overrides",
    "packaging",
    "progressbar",
    "pydantic~=2.8",
    "pyelftools",
    # Pygit2 and libgit2 need to match versions.
    # Further info: https://www.pygit2.org/install.html#version-numbers
    "pygit2~=1.13.0",
    "pylxd ; sys_platform == 'linux'",
    "python-debian ; sys_platform == 'linux'",
    "pyxdg",
    "pyyaml",
    "raven",
    "requests-toolbelt",
    "requests-unixsocket2",
    "requests>=2.32.4",
    # setuptools >= 80.9 has a noisy warning about pkg_resources
    "setuptools>=69.0,<80.9.0",
    "simplejson",
    "snap-helpers",
    "tabulate",
    "toml",
    "tinydb",
    "typing-extensions",
    "validators>=0.28.3",
]
classifiers = [
    "Development Status :: 5 - Production/Stable",
    "Environment :: Console",
    "Operating System :: POSIX :: Linux",
    "Intended Audience :: Developers",
    "Intended Audience :: System Administrators",
    "Natural Language :: English",
    "Topic :: Software Development :: Build Tools",
    "Topic :: System :: Software Distribution",
    "Programming Language :: Python :: 3",
    "Programming Language :: Python :: 3.12",
]
license-files = ["LICENSE"]
requires-python = ">=3.10"
readme = { file = "README.md", content-type = "text/markdown" }

[dependency-groups]
dev = [
    "coverage[toml]",
    "pyflakes",
    "fixtures",
    "mccabe",
    "testscenarios",
    "pexpect",
    "pip",
    "pycodestyle",
    "pyftpdlib",
    "pyinstaller ; sys_platform == 'win32'",
    "pymacaroons",
    "pyramid",
    "pytest",
    "pytest-cov",
    "pytest-check",
    "pytest-mock",
    "pytest-subprocess",
]
docs = [
    "canonical-sphinx[full]~=0.5.1",
    "sphinx-autobuild",
    "sphinx-autodoc-typehints",
    "sphinx-lint",
    # sphinx-prompt >=1.9.0 needs Sphinx 8 but apparently doesn't declare it
    "sphinx-prompt~=1.8.0",
    # sphinx-sitemap>=2.7 fails to build on RTD infra due to https://github.com/jdillard/sphinx-sitemap/pull/95
    "sphinx-sitemap~=2.6.0",
    "sphinx-toolbox",
    "sphinxcontrib-details-directive",
    "sphinxext-rediraffe==0.2.7",
    "docutils>=0.21",
    "pydantic-kitbash==0.0.7",
    "pyspelling",
]
lint = [
    "codespell[toml]",
    { include-group = "types" },
]
types = [
    "mypy~=1.17.1",
    "types-PyYAML",
    "types-requests>=2.32",
    "types-setuptools",
    "types-simplejson",
    "types-tabulate",
    "types-toml",
]
dev-jammy = [
    "python-apt~=2.4.0;sys_platform=='linux'",
]
dev-noble = [
    "python-apt~=2.7.0;sys_platform=='linux'",
]
dev-plucky = [
    "python-apt~=2.9.0;sys_platform=='linux'",
]
dev-questing = [
    "python-apt~=3.0.0;sys_platform=='linux'",
]
tics = ["flake8", "pylint"]

[tool.uv]
conflicts = [
    [
        { group = "dev-jammy" },
        { group = "dev-noble" },
        { group = "dev-plucky" },
        { group = "dev-questing" },
    ]
]

[[tool.uv.index]]
name = "python-apt-wheels"
url = "https://people.canonical.com/~lengau/python-apt-ubuntu-wheels/"  # workaround to get python-apt to install across multiple platforms
explicit = true

[tool.uv.sources]
python-apt = { index = "python-apt-wheels" }

[project.scripts]
snapcraft = "snapcraft.application:main"
snapcraft_legacy = "snapcraft_legacy.cli.__main__:run"

[build-system]
requires = [
    "setuptools>=69.0",
    "setuptools_scm[toml]>=7.1",
]
build-backend = "setuptools.build_meta"

[tool.setuptools]
script-files = ["bin/snapcraftctl", "bin/snapcraftctl-compat"]

[tool.setuptools_scm]
write_to = "snapcraft/_version.py"
# the version comes from the latest annotated git tag formatted as 'X.Y.Z'
# version scheme:
#   - X.Y.Z.post<commits since tag>+g<hash>.d<%Y%m%d>
# parts of scheme:
#   - X.Y.Z - most recent git tag
#   - post<commits since tag>+g<hash> - present when current commit is not tagged
#   - +dirty - present when working dir is dirty
# version scheme when no tags exist:
#   - 0.0.post<total commits>+g<hash>
version_scheme = "post-release"
# deviations from the default 'git describe' command:
# - only match annotated tags
# - only match tags formatted as 'X.Y.Z'
git_describe_command = [
    "git",
    "describe",
    "--dirty",
    "--long",
    "--match",
    "[0-9]*.[0-9]*.[0-9]*",
    "--exclude",
    "*[^0-9.]*",
]
# Appends "+dirty" to the version when working dir is dirty
# Necessary to avoid version numbers being too long
local_scheme = "dirty-tag"

[tool.setuptools.packages.find]
include = ["snapcraft", "extensions", "keyrings", "schema", "snapcraft_legacy"]
namespaces = true

[tool.setuptools.package-data]
snapcraft = ["templates/*"]

[tool.mypy]
python_version = "3.10"
ignore_missing_imports = true
follow_imports = "silent"
exclude = [
    "build",
    "snapcraft_legacy",
    "tests/spread",
    "tests/legacy",
    "tools",
    "venv",
]
plugins = [
    "pydantic.mypy",
]

[tool.pyright]
include = ["snapcraft", "tests"]
exclude = ["build", "tests/legacy", "tests/spread"]
pythonVersion = "3.10"

# Most of this ruff configuration comes from craft-parts
[tool.ruff]
target-version = "py310"
line-length = 88
extend-exclude = [
    "docs",
    "__pycache__",
    "legacy",
    "tests/legacy",
    "snapcraft/_version.py",  # setuptools_scm generates old-style type annotations and single quotes
]
lint.select = [
    "E", "F",  # The rules built into Flake8
    "I",  # isort checking
    "PLC", "PLE", "PLR", "PLW",  # Pylint
    # Additional stricter checking than previously enabled:
    "A",  # Shadowing built-ins.
    "W",  # PyCodeStyle warnings.
    "N",  # Pep8 naming
    "YTT",  # flake8-2020: Misuse of `sys.version` and `sys.version_info`
    "ANN",  # Annotations
    "S",  # Checks for common security issues
    "BLE",  # Blind exception
    "B",  # Opinionated bugbear linting
    "C4",  # better comprehensions
    "T10",  # Ensure we don't leave code that starts the debugger in
    "ICN",  # Unconventional import aliases.
    "Q",  # Consistent quotations
    "RET",  # Return values
    "UP",  # pyupgrade
    "TC001",  # Checks for first-party imports that are only used for type annotations
    "TC002",  # Checks for third-party imports that are only used for type annotations
    "TC003",  # Checks for standard library imports that are only used for type annotations
    "TC004",  # Remove imports from type-checking guard blocks if used at runtime
    "TC005",  # Delete empty type-checking blocks
]
lint.ignore = [
    # These following copy the flake8 configuration
    #"E203",  # Whitespace before ":"  -- Commented because ruff doesn't currently check E203
    "E501",  # Line too long (reason: ruff will automatically fix this for us)
    # The following copy our pydocstyle configuration
    "D105",  # Missing docstring in magic method (reason: magic methods already have definitions)
    "D107",  # Missing docstring in __init__ (reason: documented in class docstring)
    "D203",  # 1 blank line required before class docstring (reason: pep257 default)
    "D213",  # Multi-line docstring summary should start at the second line (reason: pep257 default)
    "D215",  # Section underline is over-indented (reason: pep257 default)
    "PLW1641", # eq-without-hash (most of our classes should be unhashable)

    # Ignored due to conflicts with ruff's formatter:
    # https://docs.astral.sh/ruff/formatter/#conflicting-lint-rules
    "COM812", # Missing trailing comma - mostly the same, but marginal differences.
    "ISC001", # Single-line implicit string concatenation.

    # Stricter type checking rules that that are disabled.
    "A003",  # Class attribute shadowing a python built-in (class attributes are seldom if ever referred to bare)
    "N818",  # Exception names ending with suffix `Error`
    "ANN002",  "ANN003",  # Missing type annotation for *args and **kwargs
    "ANN204",  # Missing type annotations for magic methods
    "ANN401",  # Disallowing `typing.Any`
    "B904",  # Within an except clause, always explicitly `raise` an exception `from` something.
    "B905",  # Zip without explicit `strict=` parameter - this only exists in 3.10+


    # Disabled because the current code breaks these rules without "noqa" comments
    # Most of these are probably worth enabling eventually.

    # Annotation issues appear to be mostly in older code, so could be eventually enabled.
    # 5 instances of ANN201, 10 instances of ANN202
    "ANN201", "ANN202",  # Missing return type annotation for public/private function
    # 13 instances of ANN206 - probably mostly :noqa-able
    "ANN206",
    # Comprehensions - IDK, these ones flagged and they really could go either way.
    "C405", "C408", "C414",
    "RET504", "RET506",  # Return value related.
    "PLR2004",  # Magic values - widely used
    "S603",  # Untrusted input for subprocess calls
    "S604",  # shell=True parameter to a function
    "S607",  # Partial executable path for subprocess calls
]

[tool.ruff.lint.per-file-ignores]
"tests/**.py" = [ # Some things we want for the main project are unnecessary in tests.
    "D",       # Ignore docstring rules in tests
    "ANN",     # Ignore type annotations in tests
    "ARG",     # Allow unused arguments in tests (e.g. for fake functions/methods/classes)
    "S101",    # Allow assertions in tests
    "S103",    # Allow `os.chmod` setting a permissive mask `0o555` on file or directory
    "S105",    # Allow Possible hardcoded password.
    "S106",    # Allow Possible hardcoded password.
    "S108",    # Allow Probable insecure usage of temporary file or directory
    "PLR0913", # Allow many arguments for test functions (useful if we need many fixtures)
    "PLR2004", # Allow magic values in tests
    "SLF",     # Allow accessing private members from tests.
]
"tests/unit/parts/plugins/test_kernel.py" = [
    "E101",  # Mixed tabs and spaces. Ruff gets confused by tabs in multiline strings
]
"__init__.py" = [
    "I001", # isort leaves init files alone by default, this makes ruff ignore them too.
    "F401", # Allows unused imports in __init__ files.
]

[tool.ruff.lint.flake8-annotations]
allow-star-arg-any = true

[tool.ruff.lint.flake8-builtins]
strict-checking = true

[tool.ruff.lint.pydocstyle]
ignore-decorators = [ # Functions with these decorators don't have to have docstrings.
    "typing.overload", # Default configuration
    # The next four are all variations on override, so child classes don't have to repeat parent classes' docstrings.
    "overrides.override",
    "overrides.overrides",
    "typing.override",
    "typing_extensions.override",
]

[tool.ruff.lint.pylint]
max-args = 8
max-branches = 16

[tool.ruff.lint.pep8-naming]
# Allow Pydantic's `@validator` decorator to trigger class method treatment.
classmethod-decorators = ["pydantic.validator", "pydantic.root_validator"]

[tool.pytest.ini_options]
minversion = "7.0"
testpaths = "tests"
xfail_strict = true
addopts = "--ignore=tests/spread"
markers = ["slow: slow tests"]

[tool.coverage.run]
branch = true
omit = ["test/**"]

[tool.coverage.report]
skip_empty = true
exclude_also = [
    "if (typing\\.)?TYPE_CHECKING:",
]

[tool.codespell]
ignore-words-list = [
    "buildd",
    "crate",
    "assertIn",
    "socio-economic",
]
skip = [
    # Keyrings aren't code
    "*.asc",
    # These tests include some non-English text
    "*/test_appstream.py",
    "*/test_update_metadata.py",
]<|MERGE_RESOLUTION|>--- conflicted
+++ resolved
@@ -6,13 +6,8 @@
     "attrs",
     "catkin-pkg==1.0.0 ; sys_platform == 'linux'",
     "click>=8.2",
-<<<<<<< HEAD
-    "craft-application[remote]>=5.6.5,<6.0.0",
-    "craft-archives>=2.1.1,<3.0.0",
-=======
-    "craft-application[remote]>=5.7.0,<6.0.0",
+    "craft-application[remote]>=5.7.0,<5.9.0",
     "craft-archives~=2.1",
->>>>>>> 4defbc50
     "craft-cli>=3.1.2,<4.0.0",
     "craft-grammar>=2.0.3,<3.0.0",
     "craft-parts>=2.17.0,<3.0.0",
@@ -105,10 +100,7 @@
     "pydantic-kitbash==0.0.7",
     "pyspelling",
 ]
-lint = [
-    "codespell[toml]",
-    { include-group = "types" },
-]
+lint = ["codespell[toml]", { include-group = "types" }]
 types = [
     "mypy~=1.17.1",
     "types-PyYAML",
@@ -118,18 +110,10 @@
     "types-tabulate",
     "types-toml",
 ]
-dev-jammy = [
-    "python-apt~=2.4.0;sys_platform=='linux'",
-]
-dev-noble = [
-    "python-apt~=2.7.0;sys_platform=='linux'",
-]
-dev-plucky = [
-    "python-apt~=2.9.0;sys_platform=='linux'",
-]
-dev-questing = [
-    "python-apt~=3.0.0;sys_platform=='linux'",
-]
+dev-jammy = ["python-apt~=2.4.0;sys_platform=='linux'"]
+dev-noble = ["python-apt~=2.7.0;sys_platform=='linux'"]
+dev-plucky = ["python-apt~=2.9.0;sys_platform=='linux'"]
+dev-questing = ["python-apt~=3.0.0;sys_platform=='linux'"]
 tics = ["flake8", "pylint"]
 
 [tool.uv]
@@ -139,12 +123,12 @@
         { group = "dev-noble" },
         { group = "dev-plucky" },
         { group = "dev-questing" },
-    ]
+    ],
 ]
 
 [[tool.uv.index]]
 name = "python-apt-wheels"
-url = "https://people.canonical.com/~lengau/python-apt-ubuntu-wheels/"  # workaround to get python-apt to install across multiple platforms
+url = "https://people.canonical.com/~lengau/python-apt-ubuntu-wheels/" # workaround to get python-apt to install across multiple platforms
 explicit = true
 
 [tool.uv.sources]
@@ -155,10 +139,7 @@
 snapcraft_legacy = "snapcraft_legacy.cli.__main__:run"
 
 [build-system]
-requires = [
-    "setuptools>=69.0",
-    "setuptools_scm[toml]>=7.1",
-]
+requires = ["setuptools>=69.0", "setuptools_scm[toml]>=7.1"]
 build-backend = "setuptools.build_meta"
 
 [tool.setuptools]
@@ -212,9 +193,7 @@
     "tools",
     "venv",
 ]
-plugins = [
-    "pydantic.mypy",
-]
+plugins = ["pydantic.mypy"]
 
 [tool.pyright]
 include = ["snapcraft", "tests"]
@@ -230,43 +209,47 @@
     "__pycache__",
     "legacy",
     "tests/legacy",
-    "snapcraft/_version.py",  # setuptools_scm generates old-style type annotations and single quotes
+    "snapcraft/_version.py", # setuptools_scm generates old-style type annotations and single quotes
 ]
 lint.select = [
-    "E", "F",  # The rules built into Flake8
-    "I",  # isort checking
-    "PLC", "PLE", "PLR", "PLW",  # Pylint
+    "E",
+    "F",   # The rules built into Flake8
+    "I",   # isort checking
+    "PLC",
+    "PLE",
+    "PLR",
+    "PLW", # Pylint
     # Additional stricter checking than previously enabled:
-    "A",  # Shadowing built-ins.
-    "W",  # PyCodeStyle warnings.
-    "N",  # Pep8 naming
-    "YTT",  # flake8-2020: Misuse of `sys.version` and `sys.version_info`
-    "ANN",  # Annotations
-    "S",  # Checks for common security issues
-    "BLE",  # Blind exception
-    "B",  # Opinionated bugbear linting
-    "C4",  # better comprehensions
-    "T10",  # Ensure we don't leave code that starts the debugger in
-    "ICN",  # Unconventional import aliases.
-    "Q",  # Consistent quotations
-    "RET",  # Return values
-    "UP",  # pyupgrade
-    "TC001",  # Checks for first-party imports that are only used for type annotations
-    "TC002",  # Checks for third-party imports that are only used for type annotations
-    "TC003",  # Checks for standard library imports that are only used for type annotations
-    "TC004",  # Remove imports from type-checking guard blocks if used at runtime
-    "TC005",  # Delete empty type-checking blocks
+    "A",     # Shadowing built-ins.
+    "W",     # PyCodeStyle warnings.
+    "N",     # Pep8 naming
+    "YTT",   # flake8-2020: Misuse of `sys.version` and `sys.version_info`
+    "ANN",   # Annotations
+    "S",     # Checks for common security issues
+    "BLE",   # Blind exception
+    "B",     # Opinionated bugbear linting
+    "C4",    # better comprehensions
+    "T10",   # Ensure we don't leave code that starts the debugger in
+    "ICN",   # Unconventional import aliases.
+    "Q",     # Consistent quotations
+    "RET",   # Return values
+    "UP",    # pyupgrade
+    "TC001", # Checks for first-party imports that are only used for type annotations
+    "TC002", # Checks for third-party imports that are only used for type annotations
+    "TC003", # Checks for standard library imports that are only used for type annotations
+    "TC004", # Remove imports from type-checking guard blocks if used at runtime
+    "TC005", # Delete empty type-checking blocks
 ]
 lint.ignore = [
     # These following copy the flake8 configuration
     #"E203",  # Whitespace before ":"  -- Commented because ruff doesn't currently check E203
-    "E501",  # Line too long (reason: ruff will automatically fix this for us)
+    "E501", # Line too long (reason: ruff will automatically fix this for us)
     # The following copy our pydocstyle configuration
-    "D105",  # Missing docstring in magic method (reason: magic methods already have definitions)
-    "D107",  # Missing docstring in __init__ (reason: documented in class docstring)
-    "D203",  # 1 blank line required before class docstring (reason: pep257 default)
-    "D213",  # Multi-line docstring summary should start at the second line (reason: pep257 default)
-    "D215",  # Section underline is over-indented (reason: pep257 default)
+    "D105",    # Missing docstring in magic method (reason: magic methods already have definitions)
+    "D107",    # Missing docstring in __init__ (reason: documented in class docstring)
+    "D203",    # 1 blank line required before class docstring (reason: pep257 default)
+    "D213",    # Multi-line docstring summary should start at the second line (reason: pep257 default)
+    "D215",    # Section underline is over-indented (reason: pep257 default)
     "PLW1641", # eq-without-hash (most of our classes should be unhashable)
 
     # Ignored due to conflicts with ruff's formatter:
@@ -275,13 +258,14 @@
     "ISC001", # Single-line implicit string concatenation.
 
     # Stricter type checking rules that that are disabled.
-    "A003",  # Class attribute shadowing a python built-in (class attributes are seldom if ever referred to bare)
-    "N818",  # Exception names ending with suffix `Error`
-    "ANN002",  "ANN003",  # Missing type annotation for *args and **kwargs
-    "ANN204",  # Missing type annotations for magic methods
-    "ANN401",  # Disallowing `typing.Any`
-    "B904",  # Within an except clause, always explicitly `raise` an exception `from` something.
-    "B905",  # Zip without explicit `strict=` parameter - this only exists in 3.10+
+    "A003",   # Class attribute shadowing a python built-in (class attributes are seldom if ever referred to bare)
+    "N818",   # Exception names ending with suffix `Error`
+    "ANN002",
+    "ANN003", # Missing type annotation for *args and **kwargs
+    "ANN204", # Missing type annotations for magic methods
+    "ANN401", # Disallowing `typing.Any`
+    "B904",   # Within an except clause, always explicitly `raise` an exception `from` something.
+    "B905",   # Zip without explicit `strict=` parameter - this only exists in 3.10+
 
 
     # Disabled because the current code breaks these rules without "noqa" comments
@@ -289,16 +273,20 @@
 
     # Annotation issues appear to be mostly in older code, so could be eventually enabled.
     # 5 instances of ANN201, 10 instances of ANN202
-    "ANN201", "ANN202",  # Missing return type annotation for public/private function
+    "ANN201",
+    "ANN202", # Missing return type annotation for public/private function
     # 13 instances of ANN206 - probably mostly :noqa-able
     "ANN206",
     # Comprehensions - IDK, these ones flagged and they really could go either way.
-    "C405", "C408", "C414",
-    "RET504", "RET506",  # Return value related.
-    "PLR2004",  # Magic values - widely used
-    "S603",  # Untrusted input for subprocess calls
-    "S604",  # shell=True parameter to a function
-    "S607",  # Partial executable path for subprocess calls
+    "C405",
+    "C408",
+    "C414",
+    "RET504",
+    "RET506",  # Return value related.
+    "PLR2004", # Magic values - widely used
+    "S603",    # Untrusted input for subprocess calls
+    "S604",    # shell=True parameter to a function
+    "S607",    # Partial executable path for subprocess calls
 ]
 
 [tool.ruff.lint.per-file-ignores]
@@ -316,7 +304,7 @@
     "SLF",     # Allow accessing private members from tests.
 ]
 "tests/unit/parts/plugins/test_kernel.py" = [
-    "E101",  # Mixed tabs and spaces. Ruff gets confused by tabs in multiline strings
+    "E101", # Mixed tabs and spaces. Ruff gets confused by tabs in multiline strings
 ]
 "__init__.py" = [
     "I001", # isort leaves init files alone by default, this makes ruff ignore them too.
@@ -360,17 +348,10 @@
 
 [tool.coverage.report]
 skip_empty = true
-exclude_also = [
-    "if (typing\\.)?TYPE_CHECKING:",
-]
+exclude_also = ["if (typing\\.)?TYPE_CHECKING:"]
 
 [tool.codespell]
-ignore-words-list = [
-    "buildd",
-    "crate",
-    "assertIn",
-    "socio-economic",
-]
+ignore-words-list = ["buildd", "crate", "assertIn", "socio-economic"]
 skip = [
     # Keyrings aren't code
     "*.asc",

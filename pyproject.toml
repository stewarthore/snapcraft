--- conflicted
+++ resolved
@@ -98,13 +98,8 @@
     "pyspelling",
 ]
 lint = [
-<<<<<<< HEAD
-    "yamllint~=1.34",
     "codespell[toml]",
     { include-group = "types" },
-=======
-    # Left empty for scaffolding and Makefile compatibility
->>>>>>> 636401de
 ]
 types = [
     "mypy",
@@ -195,19 +190,8 @@
 local_scheme = "dirty-tag"
 
 [tool.setuptools.packages.find]
-<<<<<<< HEAD
 include = ["snapcraft", "extensions", "keyrings", "schema", "snapcraft_legacy"]
 namespaces = true
-=======
-include = ["*craft*"]
-namespaces = false
-
-[tool.codespell]
-ignore-words-list = "buildd,crate,keyserver,comandos,ro,dedent,dedented"
-skip = ".tox,.git,build,.*_cache,__pycache__,*.tar,*.snap,*.png,./node_modules,./docs/_build,.direnv,.venv,venv,.vscode"
-quiet-level = 3
-check-filenames = true
->>>>>>> 636401de
 
 [tool.setuptools.package-data]
 snapcraft = ["templates/*"]
@@ -264,17 +248,11 @@
     "RET",  # Return values
     "UP",  # pyupgrade
 ]
-<<<<<<< HEAD
 lint.ignore = [
     # These following copy the flake8 configuration
     #"E203",  # Whitespace before ":"  -- Commented because ruff doesn't currently check E203
-    "E501",  # Line too long
+    "E501",  # Line too long (reason: ruff will automatically fix this for us)
     # The following copy our pydocstyle configuration
-=======
-ignore = [
-    #"E203",  # Whitespace before ":"  -- Commented because ruff doesn't currently check E203
-    "E501",  # Line too long (reason: ruff will automatically fix this for us)
->>>>>>> 636401de
     "D105",  # Missing docstring in magic method (reason: magic methods already have definitions)
     "D107",  # Missing docstring in __init__ (reason: documented in class docstring)
     "D203",  # 1 blank line required before class docstring (reason: pep257 default)

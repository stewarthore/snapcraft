version = 1
revision = 1
<<<<<<< HEAD
requires-python = ">=3.12"
=======
requires-python = ">=3.10"
>>>>>>> 636401de
resolution-markers = [
    "python_full_version >= '3.13'",
    "python_full_version < '3.13'",
]
conflicts = [[
    { package = "snapcraft", group = "dev-jammy" },
    { package = "snapcraft", group = "dev-noble" },
    { package = "snapcraft", group = "dev-oracular" },
    { package = "snapcraft", group = "dev-plucky" },
]]

[[package]]
name = "alabaster"
version = "0.7.16"
source = { registry = "https://pypi.org/simple" }
sdist = { url = "https://files.pythonhosted.org/packages/c9/3e/13dd8e5ed9094e734ac430b5d0eb4f2bb001708a8b7856cbf8e084e001ba/alabaster-0.7.16.tar.gz", hash = "sha256:75a8b99c28a5dad50dd7f8ccdd447a121ddb3892da9e53d1ca5cca3106d58d65", size = 23776 }
wheels = [
    { url = "https://files.pythonhosted.org/packages/32/34/d4e1c02d3bee589efb5dfa17f88ea08bdb3e3eac12bc475462aec52ed223/alabaster-0.7.16-py3-none-any.whl", hash = "sha256:b46733c07dce03ae4e150330b975c75737fa60f0a7c591b6c8bf4928a28e2c92", size = 13511 },
]

[[package]]
name = "altgraph"
version = "0.17.4"
source = { registry = "https://pypi.org/simple" }
sdist = { url = "https://files.pythonhosted.org/packages/de/a8/7145824cf0b9e3c28046520480f207df47e927df83aa9555fb47f8505922/altgraph-0.17.4.tar.gz", hash = "sha256:1b5afbb98f6c4dcadb2e2ae6ab9fa994bbb8c1d75f4fa96d340f9437ae454406", size = 48418 }
wheels = [
    { url = "https://files.pythonhosted.org/packages/4d/3f/3bc3f1d83f6e4a7fcb834d3720544ca597590425be5ba9db032b2bf322a2/altgraph-0.17.4-py2.py3-none-any.whl", hash = "sha256:642743b4750de17e655e6711601b077bc6598dbfa3ba5fa2b2a35ce12b508dff", size = 21212 },
]

[[package]]
name = "annotated-types"
version = "0.7.0"
source = { registry = "https://pypi.org/simple" }
sdist = { url = "https://files.pythonhosted.org/packages/ee/67/531ea369ba64dcff5ec9c3402f9f51bf748cec26dde048a2f973a4eea7f5/annotated_types-0.7.0.tar.gz", hash = "sha256:aff07c09a53a08bc8cfccb9c85b05f1aa9a2a6f23728d790723543408344ce89", size = 16081 }
wheels = [
    { url = "https://files.pythonhosted.org/packages/78/b6/6307fbef88d9b5ee7421e68d78a9f162e0da4900bc5f5793f6d3d0e34fb8/annotated_types-0.7.0-py3-none-any.whl", hash = "sha256:1f02e8b43a8fbbc3f3e0d4f0f4bfc8131bcb4eebe8849b8e5c773f3a1c582a53", size = 13643 },
]

[[package]]
name = "anyio"
version = "4.8.0"
source = { registry = "https://pypi.org/simple" }
dependencies = [
    { name = "idna" },
    { name = "sniffio" },
    { name = "typing-extensions", marker = "python_full_version < '3.13' or (extra == 'group-9-snapcraft-dev-jammy' and extra == 'group-9-snapcraft-dev-noble') or (extra == 'group-9-snapcraft-dev-jammy' and extra == 'group-9-snapcraft-dev-oracular') or (extra == 'group-9-snapcraft-dev-jammy' and extra == 'group-9-snapcraft-dev-plucky') or (extra == 'group-9-snapcraft-dev-noble' and extra == 'group-9-snapcraft-dev-oracular') or (extra == 'group-9-snapcraft-dev-noble' and extra == 'group-9-snapcraft-dev-plucky') or (extra == 'group-9-snapcraft-dev-oracular' and extra == 'group-9-snapcraft-dev-plucky')" },
]
sdist = { url = "https://files.pythonhosted.org/packages/a3/73/199a98fc2dae33535d6b8e8e6ec01f8c1d76c9adb096c6b7d64823038cde/anyio-4.8.0.tar.gz", hash = "sha256:1d9fe889df5212298c0c0723fa20479d1b94883a2df44bd3897aa91083316f7a", size = 181126 }
wheels = [
    { url = "https://files.pythonhosted.org/packages/46/eb/e7f063ad1fec6b3178a3cd82d1a3c4de82cccf283fc42746168188e1cdd5/anyio-4.8.0-py3-none-any.whl", hash = "sha256:b5011f270ab5eb0abf13385f851315585cc37ef330dd88e27ec3d34d651fd47a", size = 96041 },
]

[[package]]
name = "apeye"
version = "1.4.1"
source = { registry = "https://pypi.org/simple" }
dependencies = [
    { name = "apeye-core" },
    { name = "domdf-python-tools" },
    { name = "platformdirs" },
    { name = "requests" },
]
sdist = { url = "https://files.pythonhosted.org/packages/4f/6b/cc65e31843d7bfda8313a9dc0c77a21e8580b782adca53c7cb3e511fe023/apeye-1.4.1.tar.gz", hash = "sha256:14ea542fad689e3bfdbda2189a354a4908e90aee4bf84c15ab75d68453d76a36", size = 99219 }
wheels = [
    { url = "https://files.pythonhosted.org/packages/89/7b/2d63664777b3e831ac1b1d8df5bbf0b7c8bee48e57115896080890527b1b/apeye-1.4.1-py3-none-any.whl", hash = "sha256:44e58a9104ec189bf42e76b3a7fe91e2b2879d96d48e9a77e5e32ff699c9204e", size = 107989 },
]

[[package]]
name = "apeye-core"
version = "1.1.5"
source = { registry = "https://pypi.org/simple" }
dependencies = [
    { name = "domdf-python-tools" },
    { name = "idna" },
]
sdist = { url = "https://files.pythonhosted.org/packages/e5/4c/4f108cfd06923bd897bf992a6ecb6fb122646ee7af94d7f9a64abd071d4c/apeye_core-1.1.5.tar.gz", hash = "sha256:5de72ed3d00cc9b20fea55e54b7ab8f5ef8500eb33a5368bc162a5585e238a55", size = 96511 }
wheels = [
    { url = "https://files.pythonhosted.org/packages/77/9f/fa9971d2a0c6fef64c87ba362a493a4f230eff4ea8dfb9f4c7cbdf71892e/apeye_core-1.1.5-py3-none-any.whl", hash = "sha256:dc27a93f8c9e246b3b238c5ea51edf6115ab2618ef029b9f2d9a190ec8228fbf", size = 99286 },
]

[[package]]
name = "astroid"
version = "3.3.8"
source = { registry = "https://pypi.org/simple" }
sdist = { url = "https://files.pythonhosted.org/packages/80/c5/5c83c48bbf547f3dd8b587529db7cf5a265a3368b33e85e76af8ff6061d3/astroid-3.3.8.tar.gz", hash = "sha256:a88c7994f914a4ea8572fac479459f4955eeccc877be3f2d959a33273b0cf40b", size = 398196 }
wheels = [
    { url = "https://files.pythonhosted.org/packages/07/28/0bc8a17d6cd4cc3c79ae41b7105a2b9a327c110e5ddd37a8a27b29a5c8a2/astroid-3.3.8-py3-none-any.whl", hash = "sha256:187ccc0c248bfbba564826c26f070494f7bc964fd286b6d9fff4420e55de828c", size = 275153 },
]

[[package]]
name = "attrs"
version = "25.1.0"
source = { registry = "https://pypi.org/simple" }
sdist = { url = "https://files.pythonhosted.org/packages/49/7c/fdf464bcc51d23881d110abd74b512a42b3d5d376a55a831b44c603ae17f/attrs-25.1.0.tar.gz", hash = "sha256:1c97078a80c814273a76b2a298a932eb681c87415c11dee0a6921de7f1b02c3e", size = 810562 }
wheels = [
    { url = "https://files.pythonhosted.org/packages/fc/30/d4986a882011f9df997a55e6becd864812ccfcd821d64aac8570ee39f719/attrs-25.1.0-py3-none-any.whl", hash = "sha256:c75a69e28a550a7e93789579c22aa26b0f5b83b75dc4e08fe092980051e1090a", size = 63152 },
]

[[package]]
name = "autodocsumm"
version = "0.2.14"
source = { registry = "https://pypi.org/simple" }
dependencies = [
    { name = "sphinx" },
]
sdist = { url = "https://files.pythonhosted.org/packages/03/96/92afe8a7912b327c01f0a8b6408c9556ee13b1aba5b98d587ac7327ff32d/autodocsumm-0.2.14.tar.gz", hash = "sha256:2839a9d4facc3c4eccd306c08695540911042b46eeafcdc3203e6d0bab40bc77", size = 46357 }
wheels = [
    { url = "https://files.pythonhosted.org/packages/87/bc/3f66af9beb683728e06ca08797e4e9d3e44f432f339718cae3ba856a9cad/autodocsumm-0.2.14-py3-none-any.whl", hash = "sha256:3bad8717fc5190802c60392a7ab04b9f3c97aa9efa8b3780b3d81d615bfe5dc0", size = 14640 },
]

[[package]]
name = "babel"
version = "2.17.0"
source = { registry = "https://pypi.org/simple" }
sdist = { url = "https://files.pythonhosted.org/packages/7d/6b/d52e42361e1aa00709585ecc30b3f9684b3ab62530771402248b1b1d6240/babel-2.17.0.tar.gz", hash = "sha256:0c54cffb19f690cdcc52a3b50bcbf71e07a808d1c80d549f2459b9d2cf0afb9d", size = 9951852 }
wheels = [
    { url = "https://files.pythonhosted.org/packages/b7/b8/3fe70c75fe32afc4bb507f75563d39bc5642255d1d94f1f23604725780bf/babel-2.17.0-py3-none-any.whl", hash = "sha256:4d0b53093fdfb4b21c92b5213dba5a1b23885afa8383709427046b21c366e5f2", size = 10182537 },
]

[[package]]
name = "beautifulsoup4"
version = "4.13.3"
source = { registry = "https://pypi.org/simple" }
dependencies = [
    { name = "soupsieve" },
    { name = "typing-extensions" },
]
sdist = { url = "https://files.pythonhosted.org/packages/f0/3c/adaf39ce1fb4afdd21b611e3d530b183bb7759c9b673d60db0e347fd4439/beautifulsoup4-4.13.3.tar.gz", hash = "sha256:1bd32405dacc920b42b83ba01644747ed77456a65760e285fbc47633ceddaf8b", size = 619516 }
wheels = [
    { url = "https://files.pythonhosted.org/packages/f9/49/6abb616eb3cbab6a7cca303dc02fdf3836de2e0b834bf966a7f5271a34d8/beautifulsoup4-4.13.3-py3-none-any.whl", hash = "sha256:99045d7d3f08f91f0d656bc9b7efbae189426cd913d830294a15eefa0ea4df16", size = 186015 },
]

[[package]]
name = "boolean-py"
version = "4.0"
source = { registry = "https://pypi.org/simple" }
sdist = { url = "https://files.pythonhosted.org/packages/a2/d9/b6e56a303d221fc0bdff2c775e4eef7fedd58194aa5a96fa89fb71634cc9/boolean.py-4.0.tar.gz", hash = "sha256:17b9a181630e43dde1851d42bef546d616d5d9b4480357514597e78b203d06e4", size = 34504 }
wheels = [
    { url = "https://files.pythonhosted.org/packages/3f/02/6389ef0529af6da0b913374dedb9bbde8eabfe45767ceec38cc37801b0bd/boolean.py-4.0-py3-none-any.whl", hash = "sha256:2876f2051d7d6394a531d82dc6eb407faa0b01a0a0b3083817ccd7323b8d96bd", size = 25909 },
]

[[package]]
name = "bracex"
version = "2.5.post1"
source = { registry = "https://pypi.org/simple" }
sdist = { url = "https://files.pythonhosted.org/packages/d6/6c/57418c4404cd22fe6275b8301ca2b46a8cdaa8157938017a9ae0b3edf363/bracex-2.5.post1.tar.gz", hash = "sha256:12c50952415bfa773d2d9ccb8e79651b8cdb1f31a42f6091b804f6ba2b4a66b6", size = 26641 }
wheels = [
    { url = "https://files.pythonhosted.org/packages/4b/02/8db98cdc1a58e0abd6716d5e63244658e6e63513c65f469f34b6f1053fd0/bracex-2.5.post1-py3-none-any.whl", hash = "sha256:13e5732fec27828d6af308628285ad358047cec36801598368cb28bc631dbaf6", size = 11558 },
]

[[package]]
name = "cachecontrol"
version = "0.14.2"
source = { registry = "https://pypi.org/simple" }
dependencies = [
    { name = "msgpack" },
    { name = "requests" },
]
sdist = { url = "https://files.pythonhosted.org/packages/b7/a4/3390ac4dfa1773f661c8780368018230e8207ec4fd3800d2c0c3adee4456/cachecontrol-0.14.2.tar.gz", hash = "sha256:7d47d19f866409b98ff6025b6a0fca8e4c791fb31abbd95f622093894ce903a2", size = 28832 }
wheels = [
    { url = "https://files.pythonhosted.org/packages/c8/63/baffb44ca6876e7b5fc8fe17b24a7c07bf479d604a592182db9af26ea366/cachecontrol-0.14.2-py3-none-any.whl", hash = "sha256:ebad2091bf12d0d200dfc2464330db638c5deb41d546f6d7aca079e87290f3b0", size = 21780 },
]

[package.optional-dependencies]
filecache = [
    { name = "filelock" },
]

[[package]]
name = "canonical-sphinx"
version = "0.3.0"
source = { registry = "https://pypi.org/simple" }
dependencies = [
    { name = "furo" },
    { name = "linkify-it-py" },
    { name = "myst-parser" },
    { name = "sphinx" },
]
sdist = { url = "https://files.pythonhosted.org/packages/54/19/b2101265969ba6bfacbb9b3355a32a22abdcccceba61542813f07fe0e965/canonical_sphinx-0.3.0.tar.gz", hash = "sha256:7914a1281e7520a032058e7a511d019fee25a152c032499a7bf9e15852f9d9e7", size = 1051001 }
wheels = [
    { url = "https://files.pythonhosted.org/packages/30/ba/ab2e2113841f88a9725c6c55f4918a3031ef3efad6afd154d9444cd40c8e/canonical_sphinx-0.3.0-py3-none-any.whl", hash = "sha256:55dc07c54038ea7016a5a6a12fafa1bde8558a00009237f5224db1c65e919b0f", size = 1027670 },
]

[package.optional-dependencies]
full = [
    { name = "canonical-sphinx-extensions" },
    { name = "pyspelling" },
    { name = "sphinx-copybutton" },
    { name = "sphinx-design" },
    { name = "sphinx-notfound-page" },
    { name = "sphinx-reredirects" },
    { name = "sphinx-tabs" },
    { name = "sphinxcontrib-jquery" },
    { name = "sphinxext-opengraph" },
]

[[package]]
name = "canonical-sphinx-extensions"
version = "0.0.23"
source = { registry = "https://pypi.org/simple" }
dependencies = [
    { name = "beautifulsoup4" },
    { name = "docutils" },
    { name = "gitpython" },
    { name = "requests" },
    { name = "sphinx" },
]
sdist = { url = "https://files.pythonhosted.org/packages/b6/49/2e64462241adfe97615dd646ad3042e1a3e7bb77f14ed15e1aa0e543c3ff/canonical_sphinx_extensions-0.0.23.tar.gz", hash = "sha256:5178c97e8c515dcff42b1976a81a68e74e70ca77a8fb0b68af3dc097705a49eb", size = 20653 }
wheels = [
    { url = "https://files.pythonhosted.org/packages/4b/dd/e9079ddd7fee8f34bece4e69d9a33338f1f88630757a6a963ca0aac0e01f/canonical_sphinx_extensions-0.0.23-py3-none-any.whl", hash = "sha256:05113c93e37fe9c9be1a5f1ba6491c1dbb7492cdecd9b5202ed165e671973c31", size = 38023 },
]

[[package]]
name = "catkin-pkg"
version = "1.0.0"
source = { registry = "https://pypi.org/simple" }
dependencies = [
    { name = "docutils" },
    { name = "pyparsing" },
    { name = "python-dateutil" },
    { name = "setuptools" },
]
sdist = { url = "https://files.pythonhosted.org/packages/2e/a2/88f8ba42a0119833887b8afe159f6e3ae96e2700720baf461eeabcc6acd8/catkin_pkg-1.0.0.tar.gz", hash = "sha256:476e9f52917282f464739241b4bcaf5ebbfba9a7a68d9af8f875225feac0e1b5", size = 64861 }
wheels = [
    { url = "https://files.pythonhosted.org/packages/91/f7/86d933ec31f00450f513ef110fa9c0e5da4c6e2c992933a35c8d8fe7d01f/catkin_pkg-1.0.0-py3-none-any.whl", hash = "sha256:10a6589e9edf3cd5bd18e35e094d20b516e6351bcf0da891c28a0ff526fdb7cc", size = 75996 },
]

[[package]]
name = "certifi"
version = "2025.1.31"
source = { registry = "https://pypi.org/simple" }
sdist = { url = "https://files.pythonhosted.org/packages/1c/ab/c9f1e32b7b1bf505bf26f0ef697775960db7932abeb7b516de930ba2705f/certifi-2025.1.31.tar.gz", hash = "sha256:3d5da6925056f6f18f119200434a4780a94263f10d1c21d032a6f6b2baa20651", size = 167577 }
wheels = [
    { url = "https://files.pythonhosted.org/packages/38/fc/bce832fd4fd99766c04d1ee0eead6b0ec6486fb100ae5e74c1d91292b982/certifi-2025.1.31-py3-none-any.whl", hash = "sha256:ca78db4565a652026a4db2bcdf68f2fb589ea80d0be70e03929ed730746b84fe", size = 166393 },
]

[[package]]
name = "cffi"
version = "1.17.1"
source = { registry = "https://pypi.org/simple" }
dependencies = [
    { name = "pycparser" },
]
sdist = { url = "https://files.pythonhosted.org/packages/fc/97/c783634659c2920c3fc70419e3af40972dbaf758daa229a7d6ea6135c90d/cffi-1.17.1.tar.gz", hash = "sha256:1c39c6016c32bc48dd54561950ebd6836e1670f2ae46128f67cf49e789c52824", size = 516621 }
wheels = [
    { url = "https://files.pythonhosted.org/packages/5a/84/e94227139ee5fb4d600a7a4927f322e1d4aea6fdc50bd3fca8493caba23f/cffi-1.17.1-cp312-cp312-macosx_10_9_x86_64.whl", hash = "sha256:805b4371bf7197c329fcb3ead37e710d1bca9da5d583f5073b799d5c5bd1eee4", size = 183178 },
    { url = "https://files.pythonhosted.org/packages/da/ee/fb72c2b48656111c4ef27f0f91da355e130a923473bf5ee75c5643d00cca/cffi-1.17.1-cp312-cp312-macosx_11_0_arm64.whl", hash = "sha256:733e99bc2df47476e3848417c5a4540522f234dfd4ef3ab7fafdf555b082ec0c", size = 178840 },
    { url = "https://files.pythonhosted.org/packages/cc/b6/db007700f67d151abadf508cbfd6a1884f57eab90b1bb985c4c8c02b0f28/cffi-1.17.1-cp312-cp312-manylinux_2_12_i686.manylinux2010_i686.manylinux_2_17_i686.manylinux2014_i686.whl", hash = "sha256:1257bdabf294dceb59f5e70c64a3e2f462c30c7ad68092d01bbbfb1c16b1ba36", size = 454803 },
    { url = "https://files.pythonhosted.org/packages/1a/df/f8d151540d8c200eb1c6fba8cd0dfd40904f1b0682ea705c36e6c2e97ab3/cffi-1.17.1-cp312-cp312-manylinux_2_17_aarch64.manylinux2014_aarch64.whl", hash = "sha256:da95af8214998d77a98cc14e3a3bd00aa191526343078b530ceb0bd710fb48a5", size = 478850 },
    { url = "https://files.pythonhosted.org/packages/28/c0/b31116332a547fd2677ae5b78a2ef662dfc8023d67f41b2a83f7c2aa78b1/cffi-1.17.1-cp312-cp312-manylinux_2_17_ppc64le.manylinux2014_ppc64le.whl", hash = "sha256:d63afe322132c194cf832bfec0dc69a99fb9bb6bbd550f161a49e9e855cc78ff", size = 485729 },
    { url = "https://files.pythonhosted.org/packages/91/2b/9a1ddfa5c7f13cab007a2c9cc295b70fbbda7cb10a286aa6810338e60ea1/cffi-1.17.1-cp312-cp312-manylinux_2_17_s390x.manylinux2014_s390x.whl", hash = "sha256:f79fc4fc25f1c8698ff97788206bb3c2598949bfe0fef03d299eb1b5356ada99", size = 471256 },
    { url = "https://files.pythonhosted.org/packages/b2/d5/da47df7004cb17e4955df6a43d14b3b4ae77737dff8bf7f8f333196717bf/cffi-1.17.1-cp312-cp312-manylinux_2_17_x86_64.manylinux2014_x86_64.whl", hash = "sha256:b62ce867176a75d03a665bad002af8e6d54644fad99a3c70905c543130e39d93", size = 479424 },
    { url = "https://files.pythonhosted.org/packages/0b/ac/2a28bcf513e93a219c8a4e8e125534f4f6db03e3179ba1c45e949b76212c/cffi-1.17.1-cp312-cp312-musllinux_1_1_aarch64.whl", hash = "sha256:386c8bf53c502fff58903061338ce4f4950cbdcb23e2902d86c0f722b786bbe3", size = 484568 },
    { url = "https://files.pythonhosted.org/packages/d4/38/ca8a4f639065f14ae0f1d9751e70447a261f1a30fa7547a828ae08142465/cffi-1.17.1-cp312-cp312-musllinux_1_1_x86_64.whl", hash = "sha256:4ceb10419a9adf4460ea14cfd6bc43d08701f0835e979bf821052f1805850fe8", size = 488736 },
    { url = "https://files.pythonhosted.org/packages/86/c5/28b2d6f799ec0bdecf44dced2ec5ed43e0eb63097b0f58c293583b406582/cffi-1.17.1-cp312-cp312-win32.whl", hash = "sha256:a08d7e755f8ed21095a310a693525137cfe756ce62d066e53f502a83dc550f65", size = 172448 },
    { url = "https://files.pythonhosted.org/packages/50/b9/db34c4755a7bd1cb2d1603ac3863f22bcecbd1ba29e5ee841a4bc510b294/cffi-1.17.1-cp312-cp312-win_amd64.whl", hash = "sha256:51392eae71afec0d0c8fb1a53b204dbb3bcabcb3c9b807eedf3e1e6ccf2de903", size = 181976 },
    { url = "https://files.pythonhosted.org/packages/8d/f8/dd6c246b148639254dad4d6803eb6a54e8c85c6e11ec9df2cffa87571dbe/cffi-1.17.1-cp313-cp313-macosx_10_13_x86_64.whl", hash = "sha256:f3a2b4222ce6b60e2e8b337bb9596923045681d71e5a082783484d845390938e", size = 182989 },
    { url = "https://files.pythonhosted.org/packages/8b/f1/672d303ddf17c24fc83afd712316fda78dc6fce1cd53011b839483e1ecc8/cffi-1.17.1-cp313-cp313-macosx_11_0_arm64.whl", hash = "sha256:0984a4925a435b1da406122d4d7968dd861c1385afe3b45ba82b750f229811e2", size = 178802 },
    { url = "https://files.pythonhosted.org/packages/0e/2d/eab2e858a91fdff70533cab61dcff4a1f55ec60425832ddfdc9cd36bc8af/cffi-1.17.1-cp313-cp313-manylinux_2_12_i686.manylinux2010_i686.manylinux_2_17_i686.manylinux2014_i686.whl", hash = "sha256:d01b12eeeb4427d3110de311e1774046ad344f5b1a7403101878976ecd7a10f3", size = 454792 },
    { url = "https://files.pythonhosted.org/packages/75/b2/fbaec7c4455c604e29388d55599b99ebcc250a60050610fadde58932b7ee/cffi-1.17.1-cp313-cp313-manylinux_2_17_aarch64.manylinux2014_aarch64.whl", hash = "sha256:706510fe141c86a69c8ddc029c7910003a17353970cff3b904ff0686a5927683", size = 478893 },
    { url = "https://files.pythonhosted.org/packages/4f/b7/6e4a2162178bf1935c336d4da8a9352cccab4d3a5d7914065490f08c0690/cffi-1.17.1-cp313-cp313-manylinux_2_17_ppc64le.manylinux2014_ppc64le.whl", hash = "sha256:de55b766c7aa2e2a3092c51e0483d700341182f08e67c63630d5b6f200bb28e5", size = 485810 },
    { url = "https://files.pythonhosted.org/packages/c7/8a/1d0e4a9c26e54746dc08c2c6c037889124d4f59dffd853a659fa545f1b40/cffi-1.17.1-cp313-cp313-manylinux_2_17_s390x.manylinux2014_s390x.whl", hash = "sha256:c59d6e989d07460165cc5ad3c61f9fd8f1b4796eacbd81cee78957842b834af4", size = 471200 },
    { url = "https://files.pythonhosted.org/packages/26/9f/1aab65a6c0db35f43c4d1b4f580e8df53914310afc10ae0397d29d697af4/cffi-1.17.1-cp313-cp313-manylinux_2_17_x86_64.manylinux2014_x86_64.whl", hash = "sha256:dd398dbc6773384a17fe0d3e7eeb8d1a21c2200473ee6806bb5e6a8e62bb73dd", size = 479447 },
    { url = "https://files.pythonhosted.org/packages/5f/e4/fb8b3dd8dc0e98edf1135ff067ae070bb32ef9d509d6cb0f538cd6f7483f/cffi-1.17.1-cp313-cp313-musllinux_1_1_aarch64.whl", hash = "sha256:3edc8d958eb099c634dace3c7e16560ae474aa3803a5df240542b305d14e14ed", size = 484358 },
    { url = "https://files.pythonhosted.org/packages/f1/47/d7145bf2dc04684935d57d67dff9d6d795b2ba2796806bb109864be3a151/cffi-1.17.1-cp313-cp313-musllinux_1_1_x86_64.whl", hash = "sha256:72e72408cad3d5419375fc87d289076ee319835bdfa2caad331e377589aebba9", size = 488469 },
    { url = "https://files.pythonhosted.org/packages/bf/ee/f94057fa6426481d663b88637a9a10e859e492c73d0384514a17d78ee205/cffi-1.17.1-cp313-cp313-win32.whl", hash = "sha256:e03eab0a8677fa80d646b5ddece1cbeaf556c313dcfac435ba11f107ba117b5d", size = 172475 },
    { url = "https://files.pythonhosted.org/packages/7c/fc/6a8cb64e5f0324877d503c854da15d76c1e50eb722e320b15345c4d0c6de/cffi-1.17.1-cp313-cp313-win_amd64.whl", hash = "sha256:f6a16c31041f09ead72d69f583767292f750d24913dadacf5756b966aacb3f1a", size = 182009 },
]

[[package]]
name = "chardet"
version = "5.2.0"
source = { registry = "https://pypi.org/simple" }
sdist = { url = "https://files.pythonhosted.org/packages/f3/0d/f7b6ab21ec75897ed80c17d79b15951a719226b9fababf1e40ea74d69079/chardet-5.2.0.tar.gz", hash = "sha256:1b3b6ff479a8c414bc3fa2c0852995695c4a026dcd6d0633b2dd092ca39c1cf7", size = 2069618 }
wheels = [
    { url = "https://files.pythonhosted.org/packages/38/6f/f5fbc992a329ee4e0f288c1fe0e2ad9485ed064cac731ed2fe47dcc38cbf/chardet-5.2.0-py3-none-any.whl", hash = "sha256:e1cf59446890a00105fe7b7912492ea04b6e6f06d4b742b2c788469e34c82970", size = 199385 },
]

[[package]]
name = "charset-normalizer"
version = "3.4.1"
source = { registry = "https://pypi.org/simple" }
sdist = { url = "https://files.pythonhosted.org/packages/16/b0/572805e227f01586461c80e0fd25d65a2115599cc9dad142fee4b747c357/charset_normalizer-3.4.1.tar.gz", hash = "sha256:44251f18cd68a75b56585dd00dae26183e102cd5e0f9f1466e6df5da2ed64ea3", size = 123188 }
wheels = [
    { url = "https://files.pythonhosted.org/packages/0a/9a/dd1e1cdceb841925b7798369a09279bd1cf183cef0f9ddf15a3a6502ee45/charset_normalizer-3.4.1-cp312-cp312-macosx_10_13_universal2.whl", hash = "sha256:73d94b58ec7fecbc7366247d3b0b10a21681004153238750bb67bd9012414545", size = 196105 },
    { url = "https://files.pythonhosted.org/packages/d3/8c/90bfabf8c4809ecb648f39794cf2a84ff2e7d2a6cf159fe68d9a26160467/charset_normalizer-3.4.1-cp312-cp312-manylinux_2_17_aarch64.manylinux2014_aarch64.whl", hash = "sha256:dad3e487649f498dd991eeb901125411559b22e8d7ab25d3aeb1af367df5efd7", size = 140404 },
    { url = "https://files.pythonhosted.org/packages/ad/8f/e410d57c721945ea3b4f1a04b74f70ce8fa800d393d72899f0a40526401f/charset_normalizer-3.4.1-cp312-cp312-manylinux_2_17_ppc64le.manylinux2014_ppc64le.whl", hash = "sha256:c30197aa96e8eed02200a83fba2657b4c3acd0f0aa4bdc9f6c1af8e8962e0757", size = 150423 },
    { url = "https://files.pythonhosted.org/packages/f0/b8/e6825e25deb691ff98cf5c9072ee0605dc2acfca98af70c2d1b1bc75190d/charset_normalizer-3.4.1-cp312-cp312-manylinux_2_17_s390x.manylinux2014_s390x.whl", hash = "sha256:2369eea1ee4a7610a860d88f268eb39b95cb588acd7235e02fd5a5601773d4fa", size = 143184 },
    { url = "https://files.pythonhosted.org/packages/3e/a2/513f6cbe752421f16d969e32f3583762bfd583848b763913ddab8d9bfd4f/charset_normalizer-3.4.1-cp312-cp312-manylinux_2_17_x86_64.manylinux2014_x86_64.whl", hash = "sha256:bc2722592d8998c870fa4e290c2eec2c1569b87fe58618e67d38b4665dfa680d", size = 145268 },
    { url = "https://files.pythonhosted.org/packages/74/94/8a5277664f27c3c438546f3eb53b33f5b19568eb7424736bdc440a88a31f/charset_normalizer-3.4.1-cp312-cp312-manylinux_2_5_i686.manylinux1_i686.manylinux_2_17_i686.manylinux2014_i686.whl", hash = "sha256:ffc9202a29ab3920fa812879e95a9e78b2465fd10be7fcbd042899695d75e616", size = 147601 },
    { url = "https://files.pythonhosted.org/packages/7c/5f/6d352c51ee763623a98e31194823518e09bfa48be2a7e8383cf691bbb3d0/charset_normalizer-3.4.1-cp312-cp312-musllinux_1_2_aarch64.whl", hash = "sha256:804a4d582ba6e5b747c625bf1255e6b1507465494a40a2130978bda7b932c90b", size = 141098 },
    { url = "https://files.pythonhosted.org/packages/78/d4/f5704cb629ba5ab16d1d3d741396aec6dc3ca2b67757c45b0599bb010478/charset_normalizer-3.4.1-cp312-cp312-musllinux_1_2_i686.whl", hash = "sha256:0f55e69f030f7163dffe9fd0752b32f070566451afe180f99dbeeb81f511ad8d", size = 149520 },
    { url = "https://files.pythonhosted.org/packages/c5/96/64120b1d02b81785f222b976c0fb79a35875457fa9bb40827678e54d1bc8/charset_normalizer-3.4.1-cp312-cp312-musllinux_1_2_ppc64le.whl", hash = "sha256:c4c3e6da02df6fa1410a7680bd3f63d4f710232d3139089536310d027950696a", size = 152852 },
    { url = "https://files.pythonhosted.org/packages/84/c9/98e3732278a99f47d487fd3468bc60b882920cef29d1fa6ca460a1fdf4e6/charset_normalizer-3.4.1-cp312-cp312-musllinux_1_2_s390x.whl", hash = "sha256:5df196eb874dae23dcfb968c83d4f8fdccb333330fe1fc278ac5ceeb101003a9", size = 150488 },
    { url = "https://files.pythonhosted.org/packages/13/0e/9c8d4cb99c98c1007cc11eda969ebfe837bbbd0acdb4736d228ccaabcd22/charset_normalizer-3.4.1-cp312-cp312-musllinux_1_2_x86_64.whl", hash = "sha256:e358e64305fe12299a08e08978f51fc21fac060dcfcddd95453eabe5b93ed0e1", size = 146192 },
    { url = "https://files.pythonhosted.org/packages/b2/21/2b6b5b860781a0b49427309cb8670785aa543fb2178de875b87b9cc97746/charset_normalizer-3.4.1-cp312-cp312-win32.whl", hash = "sha256:9b23ca7ef998bc739bf6ffc077c2116917eabcc901f88da1b9856b210ef63f35", size = 95550 },
    { url = "https://files.pythonhosted.org/packages/21/5b/1b390b03b1d16c7e382b561c5329f83cc06623916aab983e8ab9239c7d5c/charset_normalizer-3.4.1-cp312-cp312-win_amd64.whl", hash = "sha256:6ff8a4a60c227ad87030d76e99cd1698345d4491638dfa6673027c48b3cd395f", size = 102785 },
    { url = "https://files.pythonhosted.org/packages/38/94/ce8e6f63d18049672c76d07d119304e1e2d7c6098f0841b51c666e9f44a0/charset_normalizer-3.4.1-cp313-cp313-macosx_10_13_universal2.whl", hash = "sha256:aabfa34badd18f1da5ec1bc2715cadc8dca465868a4e73a0173466b688f29dda", size = 195698 },
    { url = "https://files.pythonhosted.org/packages/24/2e/dfdd9770664aae179a96561cc6952ff08f9a8cd09a908f259a9dfa063568/charset_normalizer-3.4.1-cp313-cp313-manylinux_2_17_aarch64.manylinux2014_aarch64.whl", hash = "sha256:22e14b5d70560b8dd51ec22863f370d1e595ac3d024cb8ad7d308b4cd95f8313", size = 140162 },
    { url = "https://files.pythonhosted.org/packages/24/4e/f646b9093cff8fc86f2d60af2de4dc17c759de9d554f130b140ea4738ca6/charset_normalizer-3.4.1-cp313-cp313-manylinux_2_17_ppc64le.manylinux2014_ppc64le.whl", hash = "sha256:8436c508b408b82d87dc5f62496973a1805cd46727c34440b0d29d8a2f50a6c9", size = 150263 },
    { url = "https://files.pythonhosted.org/packages/5e/67/2937f8d548c3ef6e2f9aab0f6e21001056f692d43282b165e7c56023e6dd/charset_normalizer-3.4.1-cp313-cp313-manylinux_2_17_s390x.manylinux2014_s390x.whl", hash = "sha256:2d074908e1aecee37a7635990b2c6d504cd4766c7bc9fc86d63f9c09af3fa11b", size = 142966 },
    { url = "https://files.pythonhosted.org/packages/52/ed/b7f4f07de100bdb95c1756d3a4d17b90c1a3c53715c1a476f8738058e0fa/charset_normalizer-3.4.1-cp313-cp313-manylinux_2_17_x86_64.manylinux2014_x86_64.whl", hash = "sha256:955f8851919303c92343d2f66165294848d57e9bba6cf6e3625485a70a038d11", size = 144992 },
    { url = "https://files.pythonhosted.org/packages/96/2c/d49710a6dbcd3776265f4c923bb73ebe83933dfbaa841c5da850fe0fd20b/charset_normalizer-3.4.1-cp313-cp313-manylinux_2_5_i686.manylinux1_i686.manylinux_2_17_i686.manylinux2014_i686.whl", hash = "sha256:44ecbf16649486d4aebafeaa7ec4c9fed8b88101f4dd612dcaf65d5e815f837f", size = 147162 },
    { url = "https://files.pythonhosted.org/packages/b4/41/35ff1f9a6bd380303dea55e44c4933b4cc3c4850988927d4082ada230273/charset_normalizer-3.4.1-cp313-cp313-musllinux_1_2_aarch64.whl", hash = "sha256:0924e81d3d5e70f8126529951dac65c1010cdf117bb75eb02dd12339b57749dd", size = 140972 },
    { url = "https://files.pythonhosted.org/packages/fb/43/c6a0b685fe6910d08ba971f62cd9c3e862a85770395ba5d9cad4fede33ab/charset_normalizer-3.4.1-cp313-cp313-musllinux_1_2_i686.whl", hash = "sha256:2967f74ad52c3b98de4c3b32e1a44e32975e008a9cd2a8cc8966d6a5218c5cb2", size = 149095 },
    { url = "https://files.pythonhosted.org/packages/4c/ff/a9a504662452e2d2878512115638966e75633519ec11f25fca3d2049a94a/charset_normalizer-3.4.1-cp313-cp313-musllinux_1_2_ppc64le.whl", hash = "sha256:c75cb2a3e389853835e84a2d8fb2b81a10645b503eca9bcb98df6b5a43eb8886", size = 152668 },
    { url = "https://files.pythonhosted.org/packages/6c/71/189996b6d9a4b932564701628af5cee6716733e9165af1d5e1b285c530ed/charset_normalizer-3.4.1-cp313-cp313-musllinux_1_2_s390x.whl", hash = "sha256:09b26ae6b1abf0d27570633b2b078a2a20419c99d66fb2823173d73f188ce601", size = 150073 },
    { url = "https://files.pythonhosted.org/packages/e4/93/946a86ce20790e11312c87c75ba68d5f6ad2208cfb52b2d6a2c32840d922/charset_normalizer-3.4.1-cp313-cp313-musllinux_1_2_x86_64.whl", hash = "sha256:fa88b843d6e211393a37219e6a1c1df99d35e8fd90446f1118f4216e307e48cd", size = 145732 },
    { url = "https://files.pythonhosted.org/packages/cd/e5/131d2fb1b0dddafc37be4f3a2fa79aa4c037368be9423061dccadfd90091/charset_normalizer-3.4.1-cp313-cp313-win32.whl", hash = "sha256:eb8178fe3dba6450a3e024e95ac49ed3400e506fd4e9e5c32d30adda88cbd407", size = 95391 },
    { url = "https://files.pythonhosted.org/packages/27/f2/4f9a69cc7712b9b5ad8fdb87039fd89abba997ad5cbe690d1835d40405b0/charset_normalizer-3.4.1-cp313-cp313-win_amd64.whl", hash = "sha256:b1ac5992a838106edb89654e0aebfc24f5848ae2547d22c2c3f66454daa11971", size = 102702 },
    { url = "https://files.pythonhosted.org/packages/0e/f6/65ecc6878a89bb1c23a086ea335ad4bf21a588990c3f535a227b9eea9108/charset_normalizer-3.4.1-py3-none-any.whl", hash = "sha256:d98b1668f06378c6dbefec3b92299716b931cd4e6061f3c875a71ced1780ab85", size = 49767 },
]

[[package]]
name = "click"
version = "8.1.8"
source = { registry = "https://pypi.org/simple" }
dependencies = [
    { name = "colorama", marker = "sys_platform == 'win32' or (extra == 'group-9-snapcraft-dev-jammy' and extra == 'group-9-snapcraft-dev-noble') or (extra == 'group-9-snapcraft-dev-jammy' and extra == 'group-9-snapcraft-dev-oracular') or (extra == 'group-9-snapcraft-dev-jammy' and extra == 'group-9-snapcraft-dev-plucky') or (extra == 'group-9-snapcraft-dev-noble' and extra == 'group-9-snapcraft-dev-oracular') or (extra == 'group-9-snapcraft-dev-noble' and extra == 'group-9-snapcraft-dev-plucky') or (extra == 'group-9-snapcraft-dev-oracular' and extra == 'group-9-snapcraft-dev-plucky')" },
]
sdist = { url = "https://files.pythonhosted.org/packages/b9/2e/0090cbf739cee7d23781ad4b89a9894a41538e4fcf4c31dcdd705b78eb8b/click-8.1.8.tar.gz", hash = "sha256:ed53c9d8990d83c2a27deae68e4ee337473f6330c040a31d4225c9574d16096a", size = 226593 }
wheels = [
    { url = "https://files.pythonhosted.org/packages/7e/d4/7ebdbd03970677812aac39c869717059dbb71a4cfc033ca6e5221787892c/click-8.1.8-py3-none-any.whl", hash = "sha256:63c132bbbed01578a06712a2d1f497bb62d9c1c0d329b7903a866228027263b2", size = 98188 },
]

[[package]]
name = "codespell"
version = "2.4.1"
source = { registry = "https://pypi.org/simple" }
sdist = { url = "https://files.pythonhosted.org/packages/15/e0/709453393c0ea77d007d907dd436b3ee262e28b30995ea1aa36c6ffbccaf/codespell-2.4.1.tar.gz", hash = "sha256:299fcdcb09d23e81e35a671bbe746d5ad7e8385972e65dbb833a2eaac33c01e5", size = 344740 }
wheels = [
    { url = "https://files.pythonhosted.org/packages/20/01/b394922252051e97aab231d416c86da3d8a6d781eeadcdca1082867de64e/codespell-2.4.1-py3-none-any.whl", hash = "sha256:3dadafa67df7e4a3dbf51e0d7315061b80d265f9552ebd699b3dd6834b47e425", size = 344501 },
]

[[package]]
name = "colorama"
version = "0.4.6"
source = { registry = "https://pypi.org/simple" }
sdist = { url = "https://files.pythonhosted.org/packages/d8/53/6f443c9a4a8358a93a6792e2acffb9d9d5cb0a5cfd8802644b7b1c9a02e4/colorama-0.4.6.tar.gz", hash = "sha256:08695f5cb7ed6e0531a20572697297273c47b8cae5a63ffc6d6ed5c201be6e44", size = 27697 }
wheels = [
    { url = "https://files.pythonhosted.org/packages/d1/d6/3965ed04c63042e047cb6a3e6ed1a63a35087b6a609aa3a15ed8ac56c221/colorama-0.4.6-py2.py3-none-any.whl", hash = "sha256:4f1d9991f5acc0ca119f9d443620b77f9d6b33703e51011c16baf57afb285fc6", size = 25335 },
]

[[package]]
name = "coverage"
version = "7.6.12"
source = { registry = "https://pypi.org/simple" }
sdist = { url = "https://files.pythonhosted.org/packages/0c/d6/2b53ab3ee99f2262e6f0b8369a43f6d66658eab45510331c0b3d5c8c4272/coverage-7.6.12.tar.gz", hash = "sha256:48cfc4641d95d34766ad41d9573cc0f22a48aa88d22657a1fe01dca0dbae4de2", size = 805941 }
wheels = [
    { url = "https://files.pythonhosted.org/packages/e2/7f/4af2ed1d06ce6bee7eafc03b2ef748b14132b0bdae04388e451e4b2c529b/coverage-7.6.12-cp312-cp312-macosx_10_13_x86_64.whl", hash = "sha256:b172f8e030e8ef247b3104902cc671e20df80163b60a203653150d2fc204d1ad", size = 208645 },
    { url = "https://files.pythonhosted.org/packages/dc/60/d19df912989117caa95123524d26fc973f56dc14aecdec5ccd7d0084e131/coverage-7.6.12-cp312-cp312-macosx_11_0_arm64.whl", hash = "sha256:641dfe0ab73deb7069fb972d4d9725bf11c239c309ce694dd50b1473c0f641c3", size = 208898 },
    { url = "https://files.pythonhosted.org/packages/bd/10/fecabcf438ba676f706bf90186ccf6ff9f6158cc494286965c76e58742fa/coverage-7.6.12-cp312-cp312-manylinux_2_17_aarch64.manylinux2014_aarch64.whl", hash = "sha256:0e549f54ac5f301e8e04c569dfdb907f7be71b06b88b5063ce9d6953d2d58574", size = 242987 },
    { url = "https://files.pythonhosted.org/packages/4c/53/4e208440389e8ea936f5f2b0762dcd4cb03281a7722def8e2bf9dc9c3d68/coverage-7.6.12-cp312-cp312-manylinux_2_5_i686.manylinux1_i686.manylinux_2_17_i686.manylinux2014_i686.whl", hash = "sha256:959244a17184515f8c52dcb65fb662808767c0bd233c1d8a166e7cf74c9ea985", size = 239881 },
    { url = "https://files.pythonhosted.org/packages/c4/47/2ba744af8d2f0caa1f17e7746147e34dfc5f811fb65fc153153722d58835/coverage-7.6.12-cp312-cp312-manylinux_2_5_x86_64.manylinux1_x86_64.manylinux_2_17_x86_64.manylinux2014_x86_64.whl", hash = "sha256:bda1c5f347550c359f841d6614fb8ca42ae5cb0b74d39f8a1e204815ebe25750", size = 242142 },
    { url = "https://files.pythonhosted.org/packages/e9/90/df726af8ee74d92ee7e3bf113bf101ea4315d71508952bd21abc3fae471e/coverage-7.6.12-cp312-cp312-musllinux_1_2_aarch64.whl", hash = "sha256:1ceeb90c3eda1f2d8c4c578c14167dbd8c674ecd7d38e45647543f19839dd6ea", size = 241437 },
    { url = "https://files.pythonhosted.org/packages/f6/af/995263fd04ae5f9cf12521150295bf03b6ba940d0aea97953bb4a6db3e2b/coverage-7.6.12-cp312-cp312-musllinux_1_2_i686.whl", hash = "sha256:0f16f44025c06792e0fb09571ae454bcc7a3ec75eeb3c36b025eccf501b1a4c3", size = 239724 },
    { url = "https://files.pythonhosted.org/packages/1c/8e/5bb04f0318805e190984c6ce106b4c3968a9562a400180e549855d8211bd/coverage-7.6.12-cp312-cp312-musllinux_1_2_x86_64.whl", hash = "sha256:b076e625396e787448d27a411aefff867db2bffac8ed04e8f7056b07024eed5a", size = 241329 },
    { url = "https://files.pythonhosted.org/packages/9e/9d/fa04d9e6c3f6459f4e0b231925277cfc33d72dfab7fa19c312c03e59da99/coverage-7.6.12-cp312-cp312-win32.whl", hash = "sha256:00b2086892cf06c7c2d74983c9595dc511acca00665480b3ddff749ec4fb2a95", size = 211289 },
    { url = "https://files.pythonhosted.org/packages/53/40/53c7ffe3c0c3fff4d708bc99e65f3d78c129110d6629736faf2dbd60ad57/coverage-7.6.12-cp312-cp312-win_amd64.whl", hash = "sha256:7ae6eabf519bc7871ce117fb18bf14e0e343eeb96c377667e3e5dd12095e0288", size = 212079 },
    { url = "https://files.pythonhosted.org/packages/76/89/1adf3e634753c0de3dad2f02aac1e73dba58bc5a3a914ac94a25b2ef418f/coverage-7.6.12-cp313-cp313-macosx_10_13_x86_64.whl", hash = "sha256:488c27b3db0ebee97a830e6b5a3ea930c4a6e2c07f27a5e67e1b3532e76b9ef1", size = 208673 },
    { url = "https://files.pythonhosted.org/packages/ce/64/92a4e239d64d798535c5b45baac6b891c205a8a2e7c9cc8590ad386693dc/coverage-7.6.12-cp313-cp313-macosx_11_0_arm64.whl", hash = "sha256:5d1095bbee1851269f79fd8e0c9b5544e4c00c0c24965e66d8cba2eb5bb535fd", size = 208945 },
    { url = "https://files.pythonhosted.org/packages/b4/d0/4596a3ef3bca20a94539c9b1e10fd250225d1dec57ea78b0867a1cf9742e/coverage-7.6.12-cp313-cp313-manylinux_2_17_aarch64.manylinux2014_aarch64.whl", hash = "sha256:0533adc29adf6a69c1baa88c3d7dbcaadcffa21afbed3ca7a225a440e4744bf9", size = 242484 },
    { url = "https://files.pythonhosted.org/packages/1c/ef/6fd0d344695af6718a38d0861408af48a709327335486a7ad7e85936dc6e/coverage-7.6.12-cp313-cp313-manylinux_2_5_i686.manylinux1_i686.manylinux_2_17_i686.manylinux2014_i686.whl", hash = "sha256:53c56358d470fa507a2b6e67a68fd002364d23c83741dbc4c2e0680d80ca227e", size = 239525 },
    { url = "https://files.pythonhosted.org/packages/0c/4b/373be2be7dd42f2bcd6964059fd8fa307d265a29d2b9bcf1d044bcc156ed/coverage-7.6.12-cp313-cp313-manylinux_2_5_x86_64.manylinux1_x86_64.manylinux_2_17_x86_64.manylinux2014_x86_64.whl", hash = "sha256:64cbb1a3027c79ca6310bf101014614f6e6e18c226474606cf725238cf5bc2d4", size = 241545 },
    { url = "https://files.pythonhosted.org/packages/a6/7d/0e83cc2673a7790650851ee92f72a343827ecaaea07960587c8f442b5cd3/coverage-7.6.12-cp313-cp313-musllinux_1_2_aarch64.whl", hash = "sha256:79cac3390bfa9836bb795be377395f28410811c9066bc4eefd8015258a7578c6", size = 241179 },
    { url = "https://files.pythonhosted.org/packages/ff/8c/566ea92ce2bb7627b0900124e24a99f9244b6c8c92d09ff9f7633eb7c3c8/coverage-7.6.12-cp313-cp313-musllinux_1_2_i686.whl", hash = "sha256:9b148068e881faa26d878ff63e79650e208e95cf1c22bd3f77c3ca7b1d9821a3", size = 239288 },
    { url = "https://files.pythonhosted.org/packages/7d/e4/869a138e50b622f796782d642c15fb5f25a5870c6d0059a663667a201638/coverage-7.6.12-cp313-cp313-musllinux_1_2_x86_64.whl", hash = "sha256:8bec2ac5da793c2685ce5319ca9bcf4eee683b8a1679051f8e6ec04c4f2fd7dc", size = 241032 },
    { url = "https://files.pythonhosted.org/packages/ae/28/a52ff5d62a9f9e9fe9c4f17759b98632edd3a3489fce70154c7d66054dd3/coverage-7.6.12-cp313-cp313-win32.whl", hash = "sha256:200e10beb6ddd7c3ded322a4186313d5ca9e63e33d8fab4faa67ef46d3460af3", size = 211315 },
    { url = "https://files.pythonhosted.org/packages/bc/17/ab849b7429a639f9722fa5628364c28d675c7ff37ebc3268fe9840dda13c/coverage-7.6.12-cp313-cp313-win_amd64.whl", hash = "sha256:2b996819ced9f7dbb812c701485d58f261bef08f9b85304d41219b1496b591ef", size = 212099 },
    { url = "https://files.pythonhosted.org/packages/d2/1c/b9965bf23e171d98505eb5eb4fb4d05c44efd256f2e0f19ad1ba8c3f54b0/coverage-7.6.12-cp313-cp313t-macosx_10_13_x86_64.whl", hash = "sha256:299cf973a7abff87a30609879c10df0b3bfc33d021e1adabc29138a48888841e", size = 209511 },
    { url = "https://files.pythonhosted.org/packages/57/b3/119c201d3b692d5e17784fee876a9a78e1b3051327de2709392962877ca8/coverage-7.6.12-cp313-cp313t-macosx_11_0_arm64.whl", hash = "sha256:4b467a8c56974bf06e543e69ad803c6865249d7a5ccf6980457ed2bc50312703", size = 209729 },
    { url = "https://files.pythonhosted.org/packages/52/4e/a7feb5a56b266304bc59f872ea07b728e14d5a64f1ad3a2cc01a3259c965/coverage-7.6.12-cp313-cp313t-manylinux_2_17_aarch64.manylinux2014_aarch64.whl", hash = "sha256:2458f275944db8129f95d91aee32c828a408481ecde3b30af31d552c2ce284a0", size = 253988 },
    { url = "https://files.pythonhosted.org/packages/65/19/069fec4d6908d0dae98126aa7ad08ce5130a6decc8509da7740d36e8e8d2/coverage-7.6.12-cp313-cp313t-manylinux_2_5_i686.manylinux1_i686.manylinux_2_17_i686.manylinux2014_i686.whl", hash = "sha256:0a9d8be07fb0832636a0f72b80d2a652fe665e80e720301fb22b191c3434d924", size = 249697 },
    { url = "https://files.pythonhosted.org/packages/1c/da/5b19f09ba39df7c55f77820736bf17bbe2416bbf5216a3100ac019e15839/coverage-7.6.12-cp313-cp313t-manylinux_2_5_x86_64.manylinux1_x86_64.manylinux_2_17_x86_64.manylinux2014_x86_64.whl", hash = "sha256:14d47376a4f445e9743f6c83291e60adb1b127607a3618e3185bbc8091f0467b", size = 252033 },
    { url = "https://files.pythonhosted.org/packages/1e/89/4c2750df7f80a7872267f7c5fe497c69d45f688f7b3afe1297e52e33f791/coverage-7.6.12-cp313-cp313t-musllinux_1_2_aarch64.whl", hash = "sha256:b95574d06aa9d2bd6e5cc35a5bbe35696342c96760b69dc4287dbd5abd4ad51d", size = 251535 },
    { url = "https://files.pythonhosted.org/packages/78/3b/6d3ae3c1cc05f1b0460c51e6f6dcf567598cbd7c6121e5ad06643974703c/coverage-7.6.12-cp313-cp313t-musllinux_1_2_i686.whl", hash = "sha256:ecea0c38c9079570163d663c0433a9af4094a60aafdca491c6a3d248c7432827", size = 249192 },
    { url = "https://files.pythonhosted.org/packages/6e/8e/c14a79f535ce41af7d436bbad0d3d90c43d9e38ec409b4770c894031422e/coverage-7.6.12-cp313-cp313t-musllinux_1_2_x86_64.whl", hash = "sha256:2251fabcfee0a55a8578a9d29cecfee5f2de02f11530e7d5c5a05859aa85aee9", size = 250627 },
    { url = "https://files.pythonhosted.org/packages/cb/79/b7cee656cfb17a7f2c1b9c3cee03dd5d8000ca299ad4038ba64b61a9b044/coverage-7.6.12-cp313-cp313t-win32.whl", hash = "sha256:eb5507795caabd9b2ae3f1adc95f67b1104971c22c624bb354232d65c4fc90b3", size = 212033 },
    { url = "https://files.pythonhosted.org/packages/b6/c3/f7aaa3813f1fa9a4228175a7bd368199659d392897e184435a3b66408dd3/coverage-7.6.12-cp313-cp313t-win_amd64.whl", hash = "sha256:f60a297c3987c6c02ffb29effc70eadcbb412fe76947d394a1091a3615948e2f", size = 213240 },
    { url = "https://files.pythonhosted.org/packages/fb/b2/f655700e1024dec98b10ebaafd0cedbc25e40e4abe62a3c8e2ceef4f8f0a/coverage-7.6.12-py3-none-any.whl", hash = "sha256:eb8668cfbc279a536c633137deeb9435d2962caec279c3f8cf8b91fff6ff8953", size = 200552 },
]

[[package]]
name = "craft-application"
version = "4.10.0"
source = { registry = "https://pypi.org/simple" }
dependencies = [
    { name = "annotated-types" },
    { name = "craft-archives" },
    { name = "craft-cli" },
    { name = "craft-grammar" },
    { name = "craft-parts" },
    { name = "craft-platforms" },
    { name = "craft-providers" },
    { name = "jinja2" },
    { name = "license-expression" },
    { name = "platformdirs" },
    { name = "pydantic" },
    { name = "pygit2" },
    { name = "pyyaml" },
    { name = "requests" },
    { name = "snap-helpers" },
    { name = "typing-extensions" },
]
sdist = { url = "https://files.pythonhosted.org/packages/86/86/20bac2f1a4e45097c01040328ff8ffd5313533d03231db08435559c684c3/craft_application-4.10.0.tar.gz", hash = "sha256:7a9cda0e854877fb80464e03274e69b97540a618e0c53cbc500b6fce25b9b8c4", size = 315299 }
wheels = [
    { url = "https://files.pythonhosted.org/packages/35/83/36b7a98d2cccae4f70c5edc73572ba44d6ab12eac2997924ac69394b7658/craft_application-4.10.0-py3-none-any.whl", hash = "sha256:7e6a595cf6855868332bd7cb19585fe8e8678440d9d604888599903fe36a0b8c", size = 147019 },
]

[package.optional-dependencies]
remote = [
    { name = "launchpadlib" },
]

[[package]]
name = "craft-archives"
version = "2.1.0"
source = { registry = "https://pypi.org/simple" }
dependencies = [
    { name = "distro" },
    { name = "launchpadlib" },
    { name = "lazr-restfulclient" },
    { name = "lazr-uri" },
    { name = "overrides" },
    { name = "pydantic" },
    { name = "python-debian" },
]
sdist = { url = "https://files.pythonhosted.org/packages/a0/b2/40c6f0fc84c87be9fe93aafbc0e98d0d5529aad351e9261fbab9ed1955fa/craft_archives-2.1.0.tar.gz", hash = "sha256:1796ddbdd841443884b4820a9d95ea96639ae8d776c4f0c4a287346e2ccc8e94", size = 150604 }
wheels = [
    { url = "https://files.pythonhosted.org/packages/c9/2c/4e9e626b203cada0598b685e5c81d272eace1da7d867e42584ec1221b73f/craft_archives-2.1.0-py3-none-any.whl", hash = "sha256:e0fd2d3243ac2e11a92b6f1761dcdff03815897ea7c293ab73d6dac2e4b4d949", size = 32961 },
]

[[package]]
name = "craft-cli"
version = "2.15.0"
source = { registry = "https://pypi.org/simple" }
dependencies = [
    { name = "jinja2" },
    { name = "overrides" },
    { name = "platformdirs" },
    { name = "pywin32", marker = "sys_platform == 'win32' or (extra == 'group-9-snapcraft-dev-jammy' and extra == 'group-9-snapcraft-dev-noble') or (extra == 'group-9-snapcraft-dev-jammy' and extra == 'group-9-snapcraft-dev-oracular') or (extra == 'group-9-snapcraft-dev-jammy' and extra == 'group-9-snapcraft-dev-plucky') or (extra == 'group-9-snapcraft-dev-noble' and extra == 'group-9-snapcraft-dev-oracular') or (extra == 'group-9-snapcraft-dev-noble' and extra == 'group-9-snapcraft-dev-plucky') or (extra == 'group-9-snapcraft-dev-oracular' and extra == 'group-9-snapcraft-dev-plucky')" },
    { name = "pyyaml" },
    { name = "typing-extensions" },
]
sdist = { url = "https://files.pythonhosted.org/packages/9e/a7/32b8170deaefb28a8ec4cbccbaa0fbc4fac019cf3edf3682079af271ffa9/craft_cli-2.15.0.tar.gz", hash = "sha256:83c94e521c597c0836eb4a649c68105827006731d2032ca925cf1aea27d9fc9c", size = 116960 }
wheels = [
    { url = "https://files.pythonhosted.org/packages/f8/1c/9786bc93f1d210eadf6513868d27b75996ab6c3a40013782a4be86f5a98e/craft_cli-2.15.0-py3-none-any.whl", hash = "sha256:4ed2f7e409acce8f66a60d7038645431b38b2320d2eb88e133b7b9af1ce9843a", size = 46437 },
]

[[package]]
name = "craft-grammar"
version = "2.0.1"
source = { registry = "https://pypi.org/simple" }
dependencies = [
    { name = "overrides" },
    { name = "pydantic" },
]
sdist = { url = "https://files.pythonhosted.org/packages/02/d6/073514a6dd3f79fd82f73b0532df0f5dfc39c5ba548795a8c1406851e914/craft_grammar-2.0.1.tar.gz", hash = "sha256:fd6d90b49f3dc1705d9a745192d61192f2eeb42ecb316d7a2b921083d7601c5a", size = 48405 }
wheels = [
    { url = "https://files.pythonhosted.org/packages/c7/46/dc5c80ac98a005aebdad33ac1ade4e84b3967b7d0280f56dc41046ee0daa/craft_grammar-2.0.1-py3-none-any.whl", hash = "sha256:f72ee5d2a4f73bc75190111b1728b1da9968831fdaf0f4ded35122fb5ba39e3c", size = 23877 },
]

[[package]]
name = "craft-parts"
version = "2.4.1"
source = { registry = "https://pypi.org/simple" }
dependencies = [
    { name = "overrides" },
    { name = "pydantic" },
    { name = "pyxdg" },
    { name = "pyyaml" },
    { name = "requests" },
    { name = "requests-unixsocket2" },
]
sdist = { url = "https://files.pythonhosted.org/packages/b1/6c/ff0f9aa805da1670e408c644fbe5740d69056691de4953dbaa7546d80ce6/craft_parts-2.4.1.tar.gz", hash = "sha256:18f6c9a45fb99e5a366fcd9b827df8886d955dace9ded9f08759206f5e5ef729", size = 640144 }
wheels = [
    { url = "https://files.pythonhosted.org/packages/5b/13/0dbcca9f1fb0b2b61809cb65fcba88d6b676f015f87628ca603161be47ed/craft_parts-2.4.1-py3-none-any.whl", hash = "sha256:22adf92b77c25868518fa426ad789aee794b17c0e8c0408d22e902c846d3d325", size = 449809 },
]

[[package]]
name = "craft-platforms"
version = "0.6.0"
source = { registry = "https://pypi.org/simple" }
dependencies = [
    { name = "annotated-types" },
    { name = "distro" },
    { name = "typing-extensions" },
]
sdist = { url = "https://files.pythonhosted.org/packages/ab/7e/a9a54ac2025f5399689027fd317273f477c7c15478b2c59791aa48f34262/craft_platforms-0.6.0.tar.gz", hash = "sha256:7aa153bfff5a28cf4f8c8a7b3da29c259da3a9d9a2f9a2e7c52e118e5735a927", size = 173964 }
wheels = [
    { url = "https://files.pythonhosted.org/packages/fc/a8/8a11759a28f90b8461ffb0651e21f2b677b4b0547d475a605772858449c4/craft_platforms-0.6.0-py3-none-any.whl", hash = "sha256:ebb1dc6bd1d8c4cbcdab573b9966b20844a9c32aea755ca51de64d4b2a1e646e", size = 24476 },
]

[[package]]
name = "craft-providers"
version = "2.2.0"
source = { registry = "https://pypi.org/simple" }
dependencies = [
    { name = "packaging" },
    { name = "pydantic" },
    { name = "pyyaml" },
    { name = "requests" },
    { name = "requests-unixsocket2" },
]
sdist = { url = "https://files.pythonhosted.org/packages/16/92/93e3f7adff46a338ae7087ffedab34dd116b329917735677f3205369b931/craft_providers-2.2.0.tar.gz", hash = "sha256:dda4df4f777fbc6fbb4fd72cb85ccd237d07875b80a5c95bc70ace3c22d26b07", size = 185832 }
wheels = [
    { url = "https://files.pythonhosted.org/packages/66/09/6958083cd574fcb13fdf3943b2d3151c4422a6b649a130bcdb055a2ba063/craft_providers-2.2.0-py2.py3-none-any.whl", hash = "sha256:3198eee67f93fb5903b40635f0561c294a05b9c20127cabd2295173dfd443f83", size = 101447 },
]

[[package]]
name = "craft-store"
version = "3.2.1"
source = { registry = "https://pypi.org/simple" }
dependencies = [
    { name = "annotated-types" },
    { name = "httpx" },
    { name = "jaraco-classes" },
    { name = "keyring" },
    { name = "macaroonbakery" },
    { name = "overrides" },
    { name = "pydantic" },
    { name = "pyxdg" },
    { name = "requests" },
    { name = "requests-toolbelt" },
    { name = "typing-extensions" },
]
sdist = { url = "https://files.pythonhosted.org/packages/78/80/edc3cf128f1e3302f0c591539a278b4bd6a09ad23e959f620494ce8cb285/craft_store-3.2.1.tar.gz", hash = "sha256:0c8ae8870362e6e670c0766026849683f6f4563d108a7acca800d4db024a3a21", size = 201049 }
wheels = [
    { url = "https://files.pythonhosted.org/packages/da/41/12e8b8d5e6336556579151b67fa673343e7368ea4e07f7afbd6a5c5f40d8/craft_store-3.2.1-py3-none-any.whl", hash = "sha256:e87b222d848051063e576c21679073bcd0c07ad6d116740033f0c7e50b6bfa76", size = 53143 },
]

[[package]]
name = "cryptography"
version = "44.0.1"
source = { registry = "https://pypi.org/simple" }
dependencies = [
    { name = "cffi", marker = "platform_python_implementation != 'PyPy' or (extra == 'group-9-snapcraft-dev-jammy' and extra == 'group-9-snapcraft-dev-noble') or (extra == 'group-9-snapcraft-dev-jammy' and extra == 'group-9-snapcraft-dev-oracular') or (extra == 'group-9-snapcraft-dev-jammy' and extra == 'group-9-snapcraft-dev-plucky') or (extra == 'group-9-snapcraft-dev-noble' and extra == 'group-9-snapcraft-dev-oracular') or (extra == 'group-9-snapcraft-dev-noble' and extra == 'group-9-snapcraft-dev-plucky') or (extra == 'group-9-snapcraft-dev-oracular' and extra == 'group-9-snapcraft-dev-plucky')" },
]
sdist = { url = "https://files.pythonhosted.org/packages/c7/67/545c79fe50f7af51dbad56d16b23fe33f63ee6a5d956b3cb68ea110cbe64/cryptography-44.0.1.tar.gz", hash = "sha256:f51f5705ab27898afda1aaa430f34ad90dc117421057782022edf0600bec5f14", size = 710819 }
wheels = [
    { url = "https://files.pythonhosted.org/packages/72/27/5e3524053b4c8889da65cf7814a9d0d8514a05194a25e1e34f46852ee6eb/cryptography-44.0.1-cp37-abi3-macosx_10_9_universal2.whl", hash = "sha256:bf688f615c29bfe9dfc44312ca470989279f0e94bb9f631f85e3459af8efc009", size = 6642022 },
    { url = "https://files.pythonhosted.org/packages/34/b9/4d1fa8d73ae6ec350012f89c3abfbff19fc95fe5420cf972e12a8d182986/cryptography-44.0.1-cp37-abi3-manylinux_2_17_aarch64.manylinux2014_aarch64.whl", hash = "sha256:dd7c7e2d71d908dc0f8d2027e1604102140d84b155e658c20e8ad1304317691f", size = 3943865 },
    { url = "https://files.pythonhosted.org/packages/6e/57/371a9f3f3a4500807b5fcd29fec77f418ba27ffc629d88597d0d1049696e/cryptography-44.0.1-cp37-abi3-manylinux_2_17_x86_64.manylinux2014_x86_64.whl", hash = "sha256:887143b9ff6bad2b7570da75a7fe8bbf5f65276365ac259a5d2d5147a73775f2", size = 4162562 },
    { url = "https://files.pythonhosted.org/packages/c5/1d/5b77815e7d9cf1e3166988647f336f87d5634a5ccecec2ffbe08ef8dd481/cryptography-44.0.1-cp37-abi3-manylinux_2_28_aarch64.whl", hash = "sha256:322eb03ecc62784536bc173f1483e76747aafeb69c8728df48537eb431cd1911", size = 3951923 },
    { url = "https://files.pythonhosted.org/packages/28/01/604508cd34a4024467cd4105887cf27da128cba3edd435b54e2395064bfb/cryptography-44.0.1-cp37-abi3-manylinux_2_28_armv7l.manylinux_2_31_armv7l.whl", hash = "sha256:21377472ca4ada2906bc313168c9dc7b1d7ca417b63c1c3011d0c74b7de9ae69", size = 3685194 },
    { url = "https://files.pythonhosted.org/packages/c6/3d/d3c55d4f1d24580a236a6753902ef6d8aafd04da942a1ee9efb9dc8fd0cb/cryptography-44.0.1-cp37-abi3-manylinux_2_28_x86_64.whl", hash = "sha256:df978682c1504fc93b3209de21aeabf2375cb1571d4e61907b3e7a2540e83026", size = 4187790 },
    { url = "https://files.pythonhosted.org/packages/ea/a6/44d63950c8588bfa8594fd234d3d46e93c3841b8e84a066649c566afb972/cryptography-44.0.1-cp37-abi3-manylinux_2_34_aarch64.whl", hash = "sha256:eb3889330f2a4a148abead555399ec9a32b13b7c8ba969b72d8e500eb7ef84cd", size = 3951343 },
    { url = "https://files.pythonhosted.org/packages/c1/17/f5282661b57301204cbf188254c1a0267dbd8b18f76337f0a7ce1038888c/cryptography-44.0.1-cp37-abi3-manylinux_2_34_x86_64.whl", hash = "sha256:8e6a85a93d0642bd774460a86513c5d9d80b5c002ca9693e63f6e540f1815ed0", size = 4187127 },
    { url = "https://files.pythonhosted.org/packages/f3/68/abbae29ed4f9d96596687f3ceea8e233f65c9645fbbec68adb7c756bb85a/cryptography-44.0.1-cp37-abi3-musllinux_1_2_aarch64.whl", hash = "sha256:6f76fdd6fd048576a04c5210d53aa04ca34d2ed63336d4abd306d0cbe298fddf", size = 4070666 },
    { url = "https://files.pythonhosted.org/packages/0f/10/cf91691064a9e0a88ae27e31779200b1505d3aee877dbe1e4e0d73b4f155/cryptography-44.0.1-cp37-abi3-musllinux_1_2_x86_64.whl", hash = "sha256:6c8acf6f3d1f47acb2248ec3ea261171a671f3d9428e34ad0357148d492c7864", size = 4288811 },
    { url = "https://files.pythonhosted.org/packages/38/78/74ea9eb547d13c34e984e07ec8a473eb55b19c1451fe7fc8077c6a4b0548/cryptography-44.0.1-cp37-abi3-win32.whl", hash = "sha256:24979e9f2040c953a94bf3c6782e67795a4c260734e5264dceea65c8f4bae64a", size = 2771882 },
    { url = "https://files.pythonhosted.org/packages/cf/6c/3907271ee485679e15c9f5e93eac6aa318f859b0aed8d369afd636fafa87/cryptography-44.0.1-cp37-abi3-win_amd64.whl", hash = "sha256:fd0ee90072861e276b0ff08bd627abec29e32a53b2be44e41dbcdf87cbee2b00", size = 3206989 },
    { url = "https://files.pythonhosted.org/packages/9f/f1/676e69c56a9be9fd1bffa9bc3492366901f6e1f8f4079428b05f1414e65c/cryptography-44.0.1-cp39-abi3-macosx_10_9_universal2.whl", hash = "sha256:a2d8a7045e1ab9b9f803f0d9531ead85f90c5f2859e653b61497228b18452008", size = 6643714 },
    { url = "https://files.pythonhosted.org/packages/ba/9f/1775600eb69e72d8f9931a104120f2667107a0ee478f6ad4fe4001559345/cryptography-44.0.1-cp39-abi3-manylinux_2_17_aarch64.manylinux2014_aarch64.whl", hash = "sha256:b8272f257cf1cbd3f2e120f14c68bff2b6bdfcc157fafdee84a1b795efd72862", size = 3943269 },
    { url = "https://files.pythonhosted.org/packages/25/ba/e00d5ad6b58183829615be7f11f55a7b6baa5a06910faabdc9961527ba44/cryptography-44.0.1-cp39-abi3-manylinux_2_17_x86_64.manylinux2014_x86_64.whl", hash = "sha256:1e8d181e90a777b63f3f0caa836844a1182f1f265687fac2115fcf245f5fbec3", size = 4166461 },
    { url = "https://files.pythonhosted.org/packages/b3/45/690a02c748d719a95ab08b6e4decb9d81e0ec1bac510358f61624c86e8a3/cryptography-44.0.1-cp39-abi3-manylinux_2_28_aarch64.whl", hash = "sha256:436df4f203482f41aad60ed1813811ac4ab102765ecae7a2bbb1dbb66dcff5a7", size = 3950314 },
    { url = "https://files.pythonhosted.org/packages/e6/50/bf8d090911347f9b75adc20f6f6569ed6ca9b9bff552e6e390f53c2a1233/cryptography-44.0.1-cp39-abi3-manylinux_2_28_armv7l.manylinux_2_31_armv7l.whl", hash = "sha256:4f422e8c6a28cf8b7f883eb790695d6d45b0c385a2583073f3cec434cc705e1a", size = 3686675 },
    { url = "https://files.pythonhosted.org/packages/e1/e7/cfb18011821cc5f9b21efb3f94f3241e3a658d267a3bf3a0f45543858ed8/cryptography-44.0.1-cp39-abi3-manylinux_2_28_x86_64.whl", hash = "sha256:72198e2b5925155497a5a3e8c216c7fb3e64c16ccee11f0e7da272fa93b35c4c", size = 4190429 },
    { url = "https://files.pythonhosted.org/packages/07/ef/77c74d94a8bfc1a8a47b3cafe54af3db537f081742ee7a8a9bd982b62774/cryptography-44.0.1-cp39-abi3-manylinux_2_34_aarch64.whl", hash = "sha256:2a46a89ad3e6176223b632056f321bc7de36b9f9b93b2cc1cccf935a3849dc62", size = 3950039 },
    { url = "https://files.pythonhosted.org/packages/6d/b9/8be0ff57c4592382b77406269b1e15650c9f1a167f9e34941b8515b97159/cryptography-44.0.1-cp39-abi3-manylinux_2_34_x86_64.whl", hash = "sha256:53f23339864b617a3dfc2b0ac8d5c432625c80014c25caac9082314e9de56f41", size = 4189713 },
    { url = "https://files.pythonhosted.org/packages/78/e1/4b6ac5f4100545513b0847a4d276fe3c7ce0eacfa73e3b5ebd31776816ee/cryptography-44.0.1-cp39-abi3-musllinux_1_2_aarch64.whl", hash = "sha256:888fcc3fce0c888785a4876ca55f9f43787f4c5c1cc1e2e0da71ad481ff82c5b", size = 4071193 },
    { url = "https://files.pythonhosted.org/packages/3d/cb/afff48ceaed15531eab70445abe500f07f8f96af2bb35d98af6bfa89ebd4/cryptography-44.0.1-cp39-abi3-musllinux_1_2_x86_64.whl", hash = "sha256:00918d859aa4e57db8299607086f793fa7813ae2ff5a4637e318a25ef82730f7", size = 4289566 },
    { url = "https://files.pythonhosted.org/packages/30/6f/4eca9e2e0f13ae459acd1ca7d9f0257ab86e68f44304847610afcb813dc9/cryptography-44.0.1-cp39-abi3-win32.whl", hash = "sha256:9b336599e2cb77b1008cb2ac264b290803ec5e8e89d618a5e978ff5eb6f715d9", size = 2772371 },
    { url = "https://files.pythonhosted.org/packages/d2/05/5533d30f53f10239616a357f080892026db2d550a40c393d0a8a7af834a9/cryptography-44.0.1-cp39-abi3-win_amd64.whl", hash = "sha256:e403f7f766ded778ecdb790da786b418a9f2394f36e8cc8b796cc056ab05f44f", size = 3207303 },
]

[[package]]
name = "cssutils"
version = "2.11.1"
source = { registry = "https://pypi.org/simple" }
dependencies = [
    { name = "more-itertools" },
]
sdist = { url = "https://files.pythonhosted.org/packages/33/9f/329d26121fe165be44b1dfff21aa0dc348f04633931f1d20ed6cf448a236/cssutils-2.11.1.tar.gz", hash = "sha256:0563a76513b6af6eebbe788c3bf3d01c920e46b3f90c8416738c5cfc773ff8e2", size = 711657 }
wheels = [
    { url = "https://files.pythonhosted.org/packages/a7/ec/bb273b7208c606890dc36540fe667d06ce840a6f62f9fae7e658fcdc90fb/cssutils-2.11.1-py3-none-any.whl", hash = "sha256:a67bfdfdff4f3867fab43698ec4897c1a828eca5973f4073321b3bccaf1199b1", size = 385747 },
]

[[package]]
name = "dict2css"
version = "0.3.0.post1"
source = { registry = "https://pypi.org/simple" }
dependencies = [
    { name = "cssutils" },
    { name = "domdf-python-tools" },
]
sdist = { url = "https://files.pythonhosted.org/packages/24/eb/776eef1f1aa0188c0fc165c3a60b71027539f71f2eedc43ad21b060e9c39/dict2css-0.3.0.post1.tar.gz", hash = "sha256:89c544c21c4ca7472c3fffb9d37d3d926f606329afdb751dc1de67a411b70719", size = 7845 }
wheels = [
    { url = "https://files.pythonhosted.org/packages/fe/47/290daabcf91628f4fc0e17c75a1690b354ba067066cd14407712600e609f/dict2css-0.3.0.post1-py3-none-any.whl", hash = "sha256:f006a6b774c3e31869015122ae82c491fd25e7de4a75607a62aa3e798f837e0d", size = 25647 },
]

[[package]]
name = "dill"
version = "0.3.9"
source = { registry = "https://pypi.org/simple" }
sdist = { url = "https://files.pythonhosted.org/packages/70/43/86fe3f9e130c4137b0f1b50784dd70a5087b911fe07fa81e53e0c4c47fea/dill-0.3.9.tar.gz", hash = "sha256:81aa267dddf68cbfe8029c42ca9ec6a4ab3b22371d1c450abc54422577b4512c", size = 187000 }
wheels = [
    { url = "https://files.pythonhosted.org/packages/46/d1/e73b6ad76f0b1fb7f23c35c6d95dbc506a9c8804f43dda8cb5b0fa6331fd/dill-0.3.9-py3-none-any.whl", hash = "sha256:468dff3b89520b474c0397703366b7b95eebe6303f108adf9b19da1f702be87a", size = 119418 },
]

[[package]]
name = "distro"
version = "1.9.0"
source = { registry = "https://pypi.org/simple" }
sdist = { url = "https://files.pythonhosted.org/packages/fc/f8/98eea607f65de6527f8a2e8885fc8015d3e6f5775df186e443e0964a11c3/distro-1.9.0.tar.gz", hash = "sha256:2fa77c6fd8940f116ee1d6b94a2f90b13b5ea8d019b98bc8bafdcabcdd9bdbed", size = 60722 }
wheels = [
    { url = "https://files.pythonhosted.org/packages/12/b3/231ffd4ab1fc9d679809f356cebee130ac7daa00d6d6f3206dd4fd137e9e/distro-1.9.0-py3-none-any.whl", hash = "sha256:7bffd925d65168f85027d8da9af6bddab658135b840670a223589bc0c8ef02b2", size = 20277 },
]

[[package]]
name = "docutils"
version = "0.19"
source = { registry = "https://pypi.org/simple" }
sdist = { url = "https://files.pythonhosted.org/packages/6b/5c/330ea8d383eb2ce973df34d1239b3b21e91cd8c865d21ff82902d952f91f/docutils-0.19.tar.gz", hash = "sha256:33995a6753c30b7f577febfc2c50411fec6aac7f7ffeb7c4cfe5991072dcf9e6", size = 2056383 }
wheels = [
    { url = "https://files.pythonhosted.org/packages/93/69/e391bd51bc08ed9141ecd899a0ddb61ab6465309f1eb470905c0c8868081/docutils-0.19-py3-none-any.whl", hash = "sha256:5e1de4d849fee02c63b040a4a3fd567f4ab104defd8a5511fbbc24a8a017efbc", size = 570472 },
]

[[package]]
name = "domdf-python-tools"
version = "3.10.0"
source = { registry = "https://pypi.org/simple" }
dependencies = [
    { name = "natsort" },
    { name = "typing-extensions" },
]
sdist = { url = "https://files.pythonhosted.org/packages/36/8b/ab2d8a292bba8fe3135cacc8bfd3576710a14b8f2d0a8cde19130d5c9d21/domdf_python_tools-3.10.0.tar.gz", hash = "sha256:2ae308d2f4f1e9145f5f4ba57f840fbfd1c2983ee26e4824347789649d3ae298", size = 100458 }
wheels = [
    { url = "https://files.pythonhosted.org/packages/5b/11/208f72084084d3f6a2ed5ebfdfc846692c3f7ad6dce65e400194924f7eed/domdf_python_tools-3.10.0-py3-none-any.whl", hash = "sha256:5e71c1be71bbcc1f881d690c8984b60e64298ec256903b3147f068bc33090c36", size = 126860 },
]

[[package]]
name = "filelock"
version = "3.17.0"
source = { registry = "https://pypi.org/simple" }
sdist = { url = "https://files.pythonhosted.org/packages/dc/9c/0b15fb47b464e1b663b1acd1253a062aa5feecb07d4e597daea542ebd2b5/filelock-3.17.0.tar.gz", hash = "sha256:ee4e77401ef576ebb38cd7f13b9b28893194acc20a8e68e18730ba9c0e54660e", size = 18027 }
wheels = [
    { url = "https://files.pythonhosted.org/packages/89/ec/00d68c4ddfedfe64159999e5f8a98fb8442729a63e2077eb9dcd89623d27/filelock-3.17.0-py3-none-any.whl", hash = "sha256:533dc2f7ba78dc2f0f531fc6c4940addf7b70a481e269a5a3b93be94ffbe8338", size = 16164 },
]

[[package]]
name = "fixtures"
version = "4.2.4.post1"
source = { registry = "https://pypi.org/simple" }
sdist = { url = "https://files.pythonhosted.org/packages/c8/93/5f8713c22bfdd03c1f018483f8ce473a51b1b90219a70cf41730364fb30f/fixtures-4.2.4.post1.tar.gz", hash = "sha256:034c4bd1deaa60a5bfcb608ce53d99e8392bf47c91a653605aebdd6a05248f2e", size = 35345 }
wheels = [
    { url = "https://files.pythonhosted.org/packages/75/d5/2757cabc34758fac81039d4fbcde11c91d3952d91e33f8d5c69ea8c74e0f/fixtures-4.2.4.post1-py3-none-any.whl", hash = "sha256:fb4050adebfb08e15c6c812ec2c7f879ccb399186c375c72ffee241b65ca2cba", size = 64077 },
]

[[package]]
name = "flake8"
version = "7.1.1"
source = { registry = "https://pypi.org/simple" }
dependencies = [
    { name = "mccabe" },
    { name = "pycodestyle" },
    { name = "pyflakes" },
]
sdist = { url = "https://files.pythonhosted.org/packages/37/72/e8d66150c4fcace3c0a450466aa3480506ba2cae7b61e100a2613afc3907/flake8-7.1.1.tar.gz", hash = "sha256:049d058491e228e03e67b390f311bbf88fce2dbaa8fa673e7aea87b7198b8d38", size = 48054 }
wheels = [
    { url = "https://files.pythonhosted.org/packages/d9/42/65004373ac4617464f35ed15931b30d764f53cdd30cc78d5aea349c8c050/flake8-7.1.1-py2.py3-none-any.whl", hash = "sha256:597477df7860daa5aa0fdd84bf5208a043ab96b8e96ab708770ae0364dd03213", size = 57731 },
]

[[package]]
name = "furo"
version = "2024.8.6"
source = { registry = "https://pypi.org/simple" }
dependencies = [
    { name = "beautifulsoup4" },
    { name = "pygments" },
    { name = "sphinx" },
    { name = "sphinx-basic-ng" },
]
sdist = { url = "https://files.pythonhosted.org/packages/a0/e2/d351d69a9a9e4badb4a5be062c2d0e87bd9e6c23b5e57337fef14bef34c8/furo-2024.8.6.tar.gz", hash = "sha256:b63e4cee8abfc3136d3bc03a3d45a76a850bada4d6374d24c1716b0e01394a01", size = 1661506 }
wheels = [
    { url = "https://files.pythonhosted.org/packages/27/48/e791a7ed487dbb9729ef32bb5d1af16693d8925f4366befef54119b2e576/furo-2024.8.6-py3-none-any.whl", hash = "sha256:6cd97c58b47813d3619e63e9081169880fbe331f0ca883c871ff1f3f11814f5c", size = 341333 },
]

[[package]]
name = "gitdb"
version = "4.0.12"
source = { registry = "https://pypi.org/simple" }
dependencies = [
    { name = "smmap" },
]
sdist = { url = "https://files.pythonhosted.org/packages/72/94/63b0fc47eb32792c7ba1fe1b694daec9a63620db1e313033d18140c2320a/gitdb-4.0.12.tar.gz", hash = "sha256:5ef71f855d191a3326fcfbc0d5da835f26b13fbcba60c32c21091c349ffdb571", size = 394684 }
wheels = [
    { url = "https://files.pythonhosted.org/packages/a0/61/5c78b91c3143ed5c14207f463aecfc8f9dbb5092fb2869baf37c273b2705/gitdb-4.0.12-py3-none-any.whl", hash = "sha256:67073e15955400952c6565cc3e707c554a4eea2e428946f7a4c162fab9bd9bcf", size = 62794 },
]

[[package]]
name = "gitpython"
version = "3.1.44"
source = { registry = "https://pypi.org/simple" }
dependencies = [
    { name = "gitdb" },
]
sdist = { url = "https://files.pythonhosted.org/packages/c0/89/37df0b71473153574a5cdef8f242de422a0f5d26d7a9e231e6f169b4ad14/gitpython-3.1.44.tar.gz", hash = "sha256:c87e30b26253bf5418b01b0660f818967f3c503193838337fe5e573331249269", size = 214196 }
wheels = [
    { url = "https://files.pythonhosted.org/packages/1d/9a/4114a9057db2f1462d5c8f8390ab7383925fe1ac012eaa42402ad65c2963/GitPython-3.1.44-py3-none-any.whl", hash = "sha256:9e0e10cda9bed1ee64bc9a6de50e7e38a9c9943241cd7f585f6df3ed28011110", size = 207599 },
]

[[package]]
name = "gnupg"
version = "2.3.1"
source = { registry = "https://pypi.org/simple" }
dependencies = [
    { name = "psutil" },
]
sdist = { url = "https://files.pythonhosted.org/packages/96/6c/21f99b450d2f0821ff35343b9a7843b71e98de35192454606435c72991a8/gnupg-2.3.1.tar.gz", hash = "sha256:8db5a05c369dbc231dab4c98515ce828f2dffdc14f1534441a6c59b71c6d2031", size = 100437 }

[[package]]
name = "h11"
version = "0.14.0"
source = { registry = "https://pypi.org/simple" }
sdist = { url = "https://files.pythonhosted.org/packages/f5/38/3af3d3633a34a3316095b39c8e8fb4853a28a536e55d347bd8d8e9a14b03/h11-0.14.0.tar.gz", hash = "sha256:8f19fbbe99e72420ff35c00b27a34cb9937e902a8b810e2c88300c6f0a3b699d", size = 100418 }
wheels = [
    { url = "https://files.pythonhosted.org/packages/95/04/ff642e65ad6b90db43e668d70ffb6736436c7ce41fcc549f4e9472234127/h11-0.14.0-py3-none-any.whl", hash = "sha256:e3fe4ac4b851c468cc8363d500db52c2ead036020723024a109d37346efaa761", size = 58259 },
]

[[package]]
name = "html5lib"
version = "1.1"
source = { registry = "https://pypi.org/simple" }
dependencies = [
    { name = "six" },
    { name = "webencodings" },
]
sdist = { url = "https://files.pythonhosted.org/packages/ac/b6/b55c3f49042f1df3dcd422b7f224f939892ee94f22abcf503a9b7339eaf2/html5lib-1.1.tar.gz", hash = "sha256:b2e5b40261e20f354d198eae92afc10d750afb487ed5e50f9c4eaf07c184146f", size = 272215 }
wheels = [
    { url = "https://files.pythonhosted.org/packages/6c/dd/a834df6482147d48e225a49515aabc28974ad5a4ca3215c18a882565b028/html5lib-1.1-py2.py3-none-any.whl", hash = "sha256:0d78f8fde1c230e99fe37986a60526d7049ed4bf8a9fadbad5f00e22e58e041d", size = 112173 },
]

[[package]]
name = "httpcore"
version = "1.0.7"
source = { registry = "https://pypi.org/simple" }
dependencies = [
    { name = "certifi" },
    { name = "h11" },
]
sdist = { url = "https://files.pythonhosted.org/packages/6a/41/d7d0a89eb493922c37d343b607bc1b5da7f5be7e383740b4753ad8943e90/httpcore-1.0.7.tar.gz", hash = "sha256:8551cb62a169ec7162ac7be8d4817d561f60e08eaa485234898414bb5a8a0b4c", size = 85196 }
wheels = [
    { url = "https://files.pythonhosted.org/packages/87/f5/72347bc88306acb359581ac4d52f23c0ef445b57157adedb9aee0cd689d2/httpcore-1.0.7-py3-none-any.whl", hash = "sha256:a3fff8f43dc260d5bd363d9f9cf1830fa3a458b332856f34282de498ed420edd", size = 78551 },
]

[[package]]
name = "httplib2"
version = "0.22.0"
source = { registry = "https://pypi.org/simple" }
dependencies = [
    { name = "pyparsing" },
]
sdist = { url = "https://files.pythonhosted.org/packages/3d/ad/2371116b22d616c194aa25ec410c9c6c37f23599dcd590502b74db197584/httplib2-0.22.0.tar.gz", hash = "sha256:d7a10bc5ef5ab08322488bde8c726eeee5c8618723fdb399597ec58f3d82df81", size = 351116 }
wheels = [
    { url = "https://files.pythonhosted.org/packages/a8/6c/d2fbdaaa5959339d53ba38e94c123e4e84b8fbc4b84beb0e70d7c1608486/httplib2-0.22.0-py3-none-any.whl", hash = "sha256:14ae0a53c1ba8f3d37e9e27cf37eabb0fb9980f435ba405d546948b009dd64dc", size = 96854 },
]

[[package]]
name = "httpx"
version = "0.28.1"
source = { registry = "https://pypi.org/simple" }
dependencies = [
    { name = "anyio" },
    { name = "certifi" },
    { name = "httpcore" },
    { name = "idna" },
]
sdist = { url = "https://files.pythonhosted.org/packages/b1/df/48c586a5fe32a0f01324ee087459e112ebb7224f646c0b5023f5e79e9956/httpx-0.28.1.tar.gz", hash = "sha256:75e98c5f16b0f35b567856f597f06ff2270a374470a5c2392242528e3e3e42fc", size = 141406 }
wheels = [
    { url = "https://files.pythonhosted.org/packages/2a/39/e50c7c3a983047577ee07d2a9e53faf5a69493943ec3f6a384bdc792deb2/httpx-0.28.1-py3-none-any.whl", hash = "sha256:d909fcccc110f8c7faf814ca82a9a4d816bc5a6dbfea25d6591d6985b8ba59ad", size = 73517 },
]

[[package]]
name = "hupper"
version = "1.12.1"
source = { registry = "https://pypi.org/simple" }
sdist = { url = "https://files.pythonhosted.org/packages/bd/e6/bb064537288eee2be97f3e0fcad8e7242bc5bbe9664ae57c7d29b3fa18c2/hupper-1.12.1.tar.gz", hash = "sha256:06bf54170ff4ecf4c84ad5f188dee3901173ab449c2608ad05b9bfd6b13e32eb", size = 43231 }
wheels = [
    { url = "https://files.pythonhosted.org/packages/86/7d/3888833e4f5ea56af4a9935066ec09a83228e533d7b8877f65889d706ee4/hupper-1.12.1-py3-none-any.whl", hash = "sha256:e872b959f09d90be5fb615bd2e62de89a0b57efc037bdf9637fb09cdf8552b19", size = 22830 },
]

[[package]]
name = "idna"
version = "3.10"
source = { registry = "https://pypi.org/simple" }
sdist = { url = "https://files.pythonhosted.org/packages/f1/70/7703c29685631f5a7590aa73f1f1d3fa9a380e654b86af429e0934a32f7d/idna-3.10.tar.gz", hash = "sha256:12f65c9b470abda6dc35cf8e63cc574b1c52b11df2c86030af0ac09b01b13ea9", size = 190490 }
wheels = [
    { url = "https://files.pythonhosted.org/packages/76/c6/c88e154df9c4e1a2a66ccf0005a88dfb2650c1dffb6f5ce603dfbd452ce3/idna-3.10-py3-none-any.whl", hash = "sha256:946d195a0d259cbba61165e88e65941f16e9b36ea6ddb97f00452bae8b1287d3", size = 70442 },
]

[[package]]
name = "imagesize"
version = "1.4.1"
source = { registry = "https://pypi.org/simple" }
sdist = { url = "https://files.pythonhosted.org/packages/a7/84/62473fb57d61e31fef6e36d64a179c8781605429fd927b5dd608c997be31/imagesize-1.4.1.tar.gz", hash = "sha256:69150444affb9cb0d5cc5a92b3676f0b2fb7cd9ae39e947a5e11a36b4497cd4a", size = 1280026 }
wheels = [
    { url = "https://files.pythonhosted.org/packages/ff/62/85c4c919272577931d407be5ba5d71c20f0b616d31a0befe0ae45bb79abd/imagesize-1.4.1-py2.py3-none-any.whl", hash = "sha256:0d8d18d08f840c19d0ee7ca1fd82490fdc3729b7ac93f49870406ddde8ef8d8b", size = 8769 },
]

[[package]]
name = "iniconfig"
version = "2.0.0"
source = { registry = "https://pypi.org/simple" }
sdist = { url = "https://files.pythonhosted.org/packages/d7/4b/cbd8e699e64a6f16ca3a8220661b5f83792b3017d0f79807cb8708d33913/iniconfig-2.0.0.tar.gz", hash = "sha256:2d91e135bf72d31a410b17c16da610a82cb55f6b0477d1a902134b24a455b8b3", size = 4646 }
wheels = [
    { url = "https://files.pythonhosted.org/packages/ef/a6/62565a6e1cf69e10f5727360368e451d4b7f58beeac6173dc9db836a5b46/iniconfig-2.0.0-py3-none-any.whl", hash = "sha256:b6a85871a79d2e3b22d2d1b94ac2824226a63c6b741c88f7ae975f18b6778374", size = 5892 },
]

[[package]]
name = "isort"
version = "6.0.0"
source = { registry = "https://pypi.org/simple" }
sdist = { url = "https://files.pythonhosted.org/packages/1c/28/b382d1656ac0ee4cef4bf579b13f9c6c813bff8a5cb5996669592c8c75fa/isort-6.0.0.tar.gz", hash = "sha256:75d9d8a1438a9432a7d7b54f2d3b45cad9a4a0fdba43617d9873379704a8bdf1", size = 828356 }
wheels = [
    { url = "https://files.pythonhosted.org/packages/76/c7/d6017f09ae5b1206fbe531f7af3b6dac1f67aedcbd2e79f3b386c27955d6/isort-6.0.0-py3-none-any.whl", hash = "sha256:567954102bb47bb12e0fae62606570faacddd441e45683968c8d1734fb1af892", size = 94053 },
]

[[package]]
name = "jaraco-classes"
version = "3.4.0"
source = { registry = "https://pypi.org/simple" }
dependencies = [
    { name = "more-itertools" },
]
sdist = { url = "https://files.pythonhosted.org/packages/06/c0/ed4a27bc5571b99e3cff68f8a9fa5b56ff7df1c2251cc715a652ddd26402/jaraco.classes-3.4.0.tar.gz", hash = "sha256:47a024b51d0239c0dd8c8540c6c7f484be3b8fcf0b2d85c13825780d3b3f3acd", size = 11780 }
wheels = [
    { url = "https://files.pythonhosted.org/packages/7f/66/b15ce62552d84bbfcec9a4873ab79d993a1dd4edb922cbfccae192bd5b5f/jaraco.classes-3.4.0-py3-none-any.whl", hash = "sha256:f662826b6bed8cace05e7ff873ce0f9283b5c924470fe664fff1c2f00f581790", size = 6777 },
]

[[package]]
name = "jaraco-context"
version = "6.0.1"
source = { registry = "https://pypi.org/simple" }
sdist = { url = "https://files.pythonhosted.org/packages/df/ad/f3777b81bf0b6e7bc7514a1656d3e637b2e8e15fab2ce3235730b3e7a4e6/jaraco_context-6.0.1.tar.gz", hash = "sha256:9bae4ea555cf0b14938dc0aee7c9f32ed303aa20a3b73e7dc80111628792d1b3", size = 13912 }
wheels = [
    { url = "https://files.pythonhosted.org/packages/ff/db/0c52c4cf5e4bd9f5d7135ec7669a3a767af21b3a308e1ed3674881e52b62/jaraco.context-6.0.1-py3-none-any.whl", hash = "sha256:f797fc481b490edb305122c9181830a3a5b76d84ef6d1aef2fb9b47ab956f9e4", size = 6825 },
]

[[package]]
name = "jaraco-functools"
version = "4.1.0"
source = { registry = "https://pypi.org/simple" }
dependencies = [
    { name = "more-itertools" },
]
sdist = { url = "https://files.pythonhosted.org/packages/ab/23/9894b3df5d0a6eb44611c36aec777823fc2e07740dabbd0b810e19594013/jaraco_functools-4.1.0.tar.gz", hash = "sha256:70f7e0e2ae076498e212562325e805204fc092d7b4c17e0e86c959e249701a9d", size = 19159 }
wheels = [
    { url = "https://files.pythonhosted.org/packages/9f/4f/24b319316142c44283d7540e76c7b5a6dbd5db623abd86bb7b3491c21018/jaraco.functools-4.1.0-py3-none-any.whl", hash = "sha256:ad159f13428bc4acbf5541ad6dec511f91573b90fba04df61dafa2a1231cf649", size = 10187 },
]

[[package]]
name = "jeepney"
version = "0.8.0"
source = { registry = "https://pypi.org/simple" }
sdist = { url = "https://files.pythonhosted.org/packages/d6/f4/154cf374c2daf2020e05c3c6a03c91348d59b23c5366e968feb198306fdf/jeepney-0.8.0.tar.gz", hash = "sha256:5efe48d255973902f6badc3ce55e2aa6c5c3b3bc642059ef3a91247bcfcc5806", size = 106005 }
wheels = [
    { url = "https://files.pythonhosted.org/packages/ae/72/2a1e2290f1ab1e06f71f3d0f1646c9e4634e70e1d37491535e19266e8dc9/jeepney-0.8.0-py3-none-any.whl", hash = "sha256:c0a454ad016ca575060802ee4d590dd912e35c122fa04e70306de3d076cce755", size = 48435 },
]

[[package]]
name = "jinja2"
version = "3.1.6"
source = { registry = "https://pypi.org/simple" }
dependencies = [
    { name = "markupsafe" },
]
sdist = { url = "https://files.pythonhosted.org/packages/df/bf/f7da0350254c0ed7c72f3e33cef02e048281fec7ecec5f032d4aac52226b/jinja2-3.1.6.tar.gz", hash = "sha256:0137fb05990d35f1275a587e9aee6d56da821fc83491a0fb838183be43f66d6d", size = 245115 }
wheels = [
    { url = "https://files.pythonhosted.org/packages/62/a1/3d680cbfd5f4b8f15abc1d571870c5fc3e594bb582bc3b64ea099db13e56/jinja2-3.1.6-py3-none-any.whl", hash = "sha256:85ece4451f492d0c13c5dd7c13a64681a86afae63a5f347908daf103ce6d2f67", size = 134899 },
]

[[package]]
name = "jsonschema"
version = "2.5.1"
source = { registry = "https://pypi.org/simple" }
sdist = { url = "https://files.pythonhosted.org/packages/58/0d/c816f5ea5adaf1293a1d81d32e4cdfdaf8496973aa5049786d7fdb14e7e7/jsonschema-2.5.1.tar.gz", hash = "sha256:36673ac378feed3daa5956276a829699056523d7961027911f064b52255ead41", size = 50855 }
wheels = [
    { url = "https://files.pythonhosted.org/packages/bd/cc/5388547ea3504bd8cbf99ba2ae7a3231598f54038e9b228cbd174f8ec6a1/jsonschema-2.5.1-py2.py3-none-any.whl", hash = "sha256:71e7b3bcf9fca408bcb65bb60892f375d3abdd2e4f296eeeb8fe0bbbfcde598e", size = 38953 },
]

[[package]]
name = "keyring"
version = "25.6.0"
source = { registry = "https://pypi.org/simple" }
dependencies = [
    { name = "jaraco-classes" },
    { name = "jaraco-context" },
    { name = "jaraco-functools" },
    { name = "jeepney", marker = "sys_platform == 'linux' or (extra == 'group-9-snapcraft-dev-jammy' and extra == 'group-9-snapcraft-dev-noble') or (extra == 'group-9-snapcraft-dev-jammy' and extra == 'group-9-snapcraft-dev-oracular') or (extra == 'group-9-snapcraft-dev-jammy' and extra == 'group-9-snapcraft-dev-plucky') or (extra == 'group-9-snapcraft-dev-noble' and extra == 'group-9-snapcraft-dev-oracular') or (extra == 'group-9-snapcraft-dev-noble' and extra == 'group-9-snapcraft-dev-plucky') or (extra == 'group-9-snapcraft-dev-oracular' and extra == 'group-9-snapcraft-dev-plucky')" },
    { name = "pywin32-ctypes", marker = "sys_platform == 'win32' or (extra == 'group-9-snapcraft-dev-jammy' and extra == 'group-9-snapcraft-dev-noble') or (extra == 'group-9-snapcraft-dev-jammy' and extra == 'group-9-snapcraft-dev-oracular') or (extra == 'group-9-snapcraft-dev-jammy' and extra == 'group-9-snapcraft-dev-plucky') or (extra == 'group-9-snapcraft-dev-noble' and extra == 'group-9-snapcraft-dev-oracular') or (extra == 'group-9-snapcraft-dev-noble' and extra == 'group-9-snapcraft-dev-plucky') or (extra == 'group-9-snapcraft-dev-oracular' and extra == 'group-9-snapcraft-dev-plucky')" },
    { name = "secretstorage", marker = "sys_platform == 'linux' or (extra == 'group-9-snapcraft-dev-jammy' and extra == 'group-9-snapcraft-dev-noble') or (extra == 'group-9-snapcraft-dev-jammy' and extra == 'group-9-snapcraft-dev-oracular') or (extra == 'group-9-snapcraft-dev-jammy' and extra == 'group-9-snapcraft-dev-plucky') or (extra == 'group-9-snapcraft-dev-noble' and extra == 'group-9-snapcraft-dev-oracular') or (extra == 'group-9-snapcraft-dev-noble' and extra == 'group-9-snapcraft-dev-plucky') or (extra == 'group-9-snapcraft-dev-oracular' and extra == 'group-9-snapcraft-dev-plucky')" },
]
sdist = { url = "https://files.pythonhosted.org/packages/70/09/d904a6e96f76ff214be59e7aa6ef7190008f52a0ab6689760a98de0bf37d/keyring-25.6.0.tar.gz", hash = "sha256:0b39998aa941431eb3d9b0d4b2460bc773b9df6fed7621c2dfb291a7e0187a66", size = 62750 }
wheels = [
    { url = "https://files.pythonhosted.org/packages/d3/32/da7f44bcb1105d3e88a0b74ebdca50c59121d2ddf71c9e34ba47df7f3a56/keyring-25.6.0-py3-none-any.whl", hash = "sha256:552a3f7af126ece7ed5c89753650eec89c7eaae8617d0aa4d9ad2b75111266bd", size = 39085 },
]

[[package]]
name = "launchpadlib"
version = "2.1.0"
source = { registry = "https://pypi.org/simple" }
dependencies = [
    { name = "httplib2" },
    { name = "lazr-restfulclient" },
    { name = "lazr-uri" },
]
sdist = { url = "https://files.pythonhosted.org/packages/30/ec/e659321733decaafe95d4cf964ce360b153de48c5725d5f27cefe97bf5f8/launchpadlib-2.1.0.tar.gz", hash = "sha256:b4c25890bb75050d54c08123d2733156b78a59a2555f5461f69b0e44cd91242f", size = 209860 }
wheels = [
    { url = "https://files.pythonhosted.org/packages/3a/a2/2fbbee98e88322446edc71a9ea662c8bf288e5199777545b4480d09bf3d1/launchpadlib-2.1.0-py3-none-any.whl", hash = "sha256:28ae51a8f09deb6506c7f72e47e21d37b28edba2a0d4a1bc7ebecca35168e2ac", size = 217563 },
]

[[package]]
name = "lazr-restfulclient"
version = "0.14.6"
source = { registry = "https://pypi.org/simple" }
dependencies = [
    { name = "distro" },
    { name = "httplib2" },
    { name = "oauthlib" },
    { name = "setuptools" },
    { name = "six" },
    { name = "wadllib" },
]
sdist = { url = "https://files.pythonhosted.org/packages/ea/a3/45d80620a048c6f5d1acecbc244f00e65989914bca370a9179e3612aeec8/lazr.restfulclient-0.14.6.tar.gz", hash = "sha256:43f12a1d3948463b1462038c47b429dcb5e42e0ba7f2e16511b02ba5d2adffdb", size = 58590 }
wheels = [
    { url = "https://files.pythonhosted.org/packages/6f/de/0588cc50519e5b7ec75742d3e7cb7234298c95ef580b97f0ed3ac8fbc891/lazr.restfulclient-0.14.6-py2.py3-none-any.whl", hash = "sha256:97e95b1d8f0ec7fed998b48aea773baf8dcab06cf78a4deb9a046af5cca0cea2", size = 67413 },
]

[[package]]
name = "lazr-uri"
version = "1.0.7"
source = { registry = "https://pypi.org/simple" }
dependencies = [
    { name = "setuptools" },
]
sdist = { url = "https://files.pythonhosted.org/packages/58/53/de9135d731a077b1b4a30672720870abdb62577f18b1f323c87e6e61b96c/lazr_uri-1.0.7.tar.gz", hash = "sha256:ed0cf6f333e450114752afb1ce0c299c36ac4b109063eb50354c4f87f825a3ee", size = 20125 }
wheels = [
    { url = "https://files.pythonhosted.org/packages/9f/86/e9ebca51e6da2715d3dbd46fffc016df0613feff6c4a4ae025a0b18b1935/lazr.uri-1.0.7-py3-none-any.whl", hash = "sha256:a11441f9a1b5f1788d186b31dabd55d6a968fbc2bb434256c45a2cd2f5404825", size = 21487 },
]

[[package]]
name = "legacy-cgi"
version = "2.6.2"
source = { registry = "https://pypi.org/simple" }
sdist = { url = "https://files.pythonhosted.org/packages/ad/2e/e1860989bc6cfdecba66db37f2f783636b97a1248ac25fbe864b6e931c22/legacy_cgi-2.6.2.tar.gz", hash = "sha256:9952471ceb304043b104c22d00b4f333cac27a6abe446d8a528fc437cf13c85f", size = 24794 }
wheels = [
    { url = "https://files.pythonhosted.org/packages/4c/cd/54d1fd92d7f6aca9523d8583052e00b273bdfe28aa7fd54a3a5759dab05e/legacy_cgi-2.6.2-py3-none-any.whl", hash = "sha256:a7b83afb1baf6ebeb56522537c5943ef9813cf933f6715e88a803f7edbce0bff", size = 19572 },
]

[[package]]
name = "license-expression"
version = "30.4.1"
source = { registry = "https://pypi.org/simple" }
dependencies = [
    { name = "boolean-py" },
]
sdist = { url = "https://files.pythonhosted.org/packages/74/6f/8709031ea6e0573e6075d24ea34507b0eb32f83f10e1420f2e34606bf0da/license_expression-30.4.1.tar.gz", hash = "sha256:9f02105f9e0fcecba6a85dfbbed7d94ea1c3a70cf23ddbfb5adf3438a6f6fce0", size = 177184 }
wheels = [
    { url = "https://files.pythonhosted.org/packages/53/84/8a89614b2e7eeeaf0a68a4046d6cfaea4544c8619ea02595ebeec9b2bae3/license_expression-30.4.1-py3-none-any.whl", hash = "sha256:679646bc3261a17690494a3e1cada446e5ee342dbd87dcfa4a0c24cc5dce13ee", size = 111457 },
]

[[package]]
name = "linkify-it-py"
version = "2.0.3"
source = { registry = "https://pypi.org/simple" }
dependencies = [
    { name = "uc-micro-py" },
]
sdist = { url = "https://files.pythonhosted.org/packages/2a/ae/bb56c6828e4797ba5a4821eec7c43b8bf40f69cda4d4f5f8c8a2810ec96a/linkify-it-py-2.0.3.tar.gz", hash = "sha256:68cda27e162e9215c17d786649d1da0021a451bdc436ef9e0fa0ba5234b9b048", size = 27946 }
wheels = [
    { url = "https://files.pythonhosted.org/packages/04/1e/b832de447dee8b582cac175871d2f6c3d5077cc56d5575cadba1fd1cccfa/linkify_it_py-2.0.3-py3-none-any.whl", hash = "sha256:6bcbc417b0ac14323382aef5c5192c0075bf8a9d6b41820a2b66371eac6b6d79", size = 19820 },
]

[[package]]
name = "lxml"
version = "5.3.1"
source = { registry = "https://pypi.org/simple" }
sdist = { url = "https://files.pythonhosted.org/packages/ef/f6/c15ca8e5646e937c148e147244817672cf920b56ac0bf2cc1512ae674be8/lxml-5.3.1.tar.gz", hash = "sha256:106b7b5d2977b339f1e97efe2778e2ab20e99994cbb0ec5e55771ed0795920c8", size = 3678591 }
wheels = [
    { url = "https://files.pythonhosted.org/packages/3b/f4/5121aa9ee8e09b8b8a28cf3709552efe3d206ca51a20d6fa471b60bb3447/lxml-5.3.1-cp312-cp312-macosx_10_9_universal2.whl", hash = "sha256:e69add9b6b7b08c60d7ff0152c7c9a6c45b4a71a919be5abde6f98f1ea16421c", size = 8191889 },
    { url = "https://files.pythonhosted.org/packages/0a/ca/8e9aa01edddc74878f4aea85aa9ab64372f46aa804d1c36dda861bf9eabf/lxml-5.3.1-cp312-cp312-macosx_10_9_x86_64.whl", hash = "sha256:4e52e1b148867b01c05e21837586ee307a01e793b94072d7c7b91d2c2da02ffe", size = 4450685 },
    { url = "https://files.pythonhosted.org/packages/b2/b3/ea40a5c98619fbd7e9349df7007994506d396b97620ced34e4e5053d3734/lxml-5.3.1-cp312-cp312-manylinux_2_12_i686.manylinux2010_i686.manylinux_2_17_i686.manylinux2014_i686.whl", hash = "sha256:a4b382e0e636ed54cd278791d93fe2c4f370772743f02bcbe431a160089025c9", size = 5051722 },
    { url = "https://files.pythonhosted.org/packages/3a/5e/375418be35f8a695cadfe7e7412f16520e62e24952ed93c64c9554755464/lxml-5.3.1-cp312-cp312-manylinux_2_17_aarch64.manylinux2014_aarch64.whl", hash = "sha256:c2e49dc23a10a1296b04ca9db200c44d3eb32c8d8ec532e8c1fd24792276522a", size = 4786661 },
    { url = "https://files.pythonhosted.org/packages/79/7c/d258eaaa9560f6664f9b426a5165103015bee6512d8931e17342278bad0a/lxml-5.3.1-cp312-cp312-manylinux_2_17_ppc64le.manylinux2014_ppc64le.whl", hash = "sha256:4399b4226c4785575fb20998dc571bc48125dc92c367ce2602d0d70e0c455eb0", size = 5311766 },
    { url = "https://files.pythonhosted.org/packages/03/bc/a041415be4135a1b3fdf017a5d873244cc16689456166fbdec4b27fba153/lxml-5.3.1-cp312-cp312-manylinux_2_17_s390x.manylinux2014_s390x.whl", hash = "sha256:5412500e0dc5481b1ee9cf6b38bb3b473f6e411eb62b83dc9b62699c3b7b79f7", size = 4836014 },
    { url = "https://files.pythonhosted.org/packages/32/88/047f24967d5e3fc97848ea2c207eeef0f16239cdc47368c8b95a8dc93a33/lxml-5.3.1-cp312-cp312-manylinux_2_17_x86_64.manylinux2014_x86_64.whl", hash = "sha256:1c93ed3c998ea8472be98fb55aed65b5198740bfceaec07b2eba551e55b7b9ae", size = 4961064 },
    { url = "https://files.pythonhosted.org/packages/3d/b5/ecf5a20937ecd21af02c5374020f4e3a3538e10a32379a7553fca3d77094/lxml-5.3.1-cp312-cp312-manylinux_2_28_aarch64.whl", hash = "sha256:63d57fc94eb0bbb4735e45517afc21ef262991d8758a8f2f05dd6e4174944519", size = 4778341 },
    { url = "https://files.pythonhosted.org/packages/a4/05/56c359e07275911ed5f35ab1d63c8cd3360d395fb91e43927a2ae90b0322/lxml-5.3.1-cp312-cp312-manylinux_2_28_ppc64le.whl", hash = "sha256:b450d7cabcd49aa7ab46a3c6aa3ac7e1593600a1a0605ba536ec0f1b99a04322", size = 5345450 },
    { url = "https://files.pythonhosted.org/packages/b7/f4/f95e3ae12e9f32fbcde00f9affa6b0df07f495117f62dbb796a9a31c84d6/lxml-5.3.1-cp312-cp312-manylinux_2_28_s390x.whl", hash = "sha256:4df0ec814b50275ad6a99bc82a38b59f90e10e47714ac9871e1b223895825468", size = 4908336 },
    { url = "https://files.pythonhosted.org/packages/c5/f8/309546aec092434166a6e11c7dcecb5c2d0a787c18c072d61e18da9eba57/lxml-5.3.1-cp312-cp312-manylinux_2_28_x86_64.whl", hash = "sha256:d184f85ad2bb1f261eac55cddfcf62a70dee89982c978e92b9a74a1bfef2e367", size = 4986049 },
    { url = "https://files.pythonhosted.org/packages/71/1c/b951817cb5058ca7c332d012dfe8bc59dabd0f0a8911ddd7b7ea8e41cfbd/lxml-5.3.1-cp312-cp312-musllinux_1_2_aarch64.whl", hash = "sha256:b725e70d15906d24615201e650d5b0388b08a5187a55f119f25874d0103f90dd", size = 4860351 },
    { url = "https://files.pythonhosted.org/packages/31/23/45feba8dae1d35fcca1e51b051f59dc4223cbd23e071a31e25f3f73938a8/lxml-5.3.1-cp312-cp312-musllinux_1_2_ppc64le.whl", hash = "sha256:a31fa7536ec1fb7155a0cd3a4e3d956c835ad0a43e3610ca32384d01f079ea1c", size = 5421580 },
    { url = "https://files.pythonhosted.org/packages/61/69/be245d7b2dbef81c542af59c97fcd641fbf45accf2dc1c325bae7d0d014c/lxml-5.3.1-cp312-cp312-musllinux_1_2_s390x.whl", hash = "sha256:3c3c8b55c7fc7b7e8877b9366568cc73d68b82da7fe33d8b98527b73857a225f", size = 5285778 },
    { url = "https://files.pythonhosted.org/packages/69/06/128af2ed04bac99b8f83becfb74c480f1aa18407b5c329fad457e08a1bf4/lxml-5.3.1-cp312-cp312-musllinux_1_2_x86_64.whl", hash = "sha256:d61ec60945d694df806a9aec88e8f29a27293c6e424f8ff91c80416e3c617645", size = 5054455 },
    { url = "https://files.pythonhosted.org/packages/8a/2d/f03a21cf6cc75cdd083563e509c7b6b159d761115c4142abb5481094ed8c/lxml-5.3.1-cp312-cp312-win32.whl", hash = "sha256:f4eac0584cdc3285ef2e74eee1513a6001681fd9753b259e8159421ed28a72e5", size = 3486315 },
    { url = "https://files.pythonhosted.org/packages/2b/9c/8abe21585d20ef70ad9cec7562da4332b764ed69ec29b7389d23dfabcea0/lxml-5.3.1-cp312-cp312-win_amd64.whl", hash = "sha256:29bfc8d3d88e56ea0a27e7c4897b642706840247f59f4377d81be8f32aa0cfbf", size = 3816925 },
    { url = "https://files.pythonhosted.org/packages/94/1c/724931daa1ace168e0237b929e44062545bf1551974102a5762c349c668d/lxml-5.3.1-cp313-cp313-macosx_10_13_universal2.whl", hash = "sha256:c093c7088b40d8266f57ed71d93112bd64c6724d31f0794c1e52cc4857c28e0e", size = 8171881 },
    { url = "https://files.pythonhosted.org/packages/67/0c/857b8fb6010c4246e66abeebb8639eaabba60a6d9b7c606554ecc5cbf1ee/lxml-5.3.1-cp313-cp313-macosx_10_13_x86_64.whl", hash = "sha256:b0884e3f22d87c30694e625b1e62e6f30d39782c806287450d9dc2fdf07692fd", size = 4440394 },
    { url = "https://files.pythonhosted.org/packages/61/72/c9e81de6a000f9682ccdd13503db26e973b24c68ac45a7029173237e3eed/lxml-5.3.1-cp313-cp313-manylinux_2_12_i686.manylinux2010_i686.manylinux_2_17_i686.manylinux2014_i686.whl", hash = "sha256:1637fa31ec682cd5760092adfabe86d9b718a75d43e65e211d5931809bc111e7", size = 5037860 },
    { url = "https://files.pythonhosted.org/packages/24/26/942048c4b14835711b583b48cd7209bd2b5f0b6939ceed2381a494138b14/lxml-5.3.1-cp313-cp313-manylinux_2_17_aarch64.manylinux2014_aarch64.whl", hash = "sha256:a364e8e944d92dcbf33b6b494d4e0fb3499dcc3bd9485beb701aa4b4201fa414", size = 4782513 },
    { url = "https://files.pythonhosted.org/packages/e2/65/27792339caf00f610cc5be32b940ba1e3009b7054feb0c4527cebac228d4/lxml-5.3.1-cp313-cp313-manylinux_2_17_ppc64le.manylinux2014_ppc64le.whl", hash = "sha256:779e851fd0e19795ccc8a9bb4d705d6baa0ef475329fe44a13cf1e962f18ff1e", size = 5305227 },
    { url = "https://files.pythonhosted.org/packages/18/e1/25f7aa434a4d0d8e8420580af05ea49c3e12db6d297cf5435ac0a054df56/lxml-5.3.1-cp313-cp313-manylinux_2_17_s390x.manylinux2014_s390x.whl", hash = "sha256:c4393600915c308e546dc7003d74371744234e8444a28622d76fe19b98fa59d1", size = 4829846 },
    { url = "https://files.pythonhosted.org/packages/fe/ed/faf235e0792547d24f61ee1448159325448a7e4f2ab706503049d8e5df19/lxml-5.3.1-cp313-cp313-manylinux_2_17_x86_64.manylinux2014_x86_64.whl", hash = "sha256:673b9d8e780f455091200bba8534d5f4f465944cbdd61f31dc832d70e29064a5", size = 4949495 },
    { url = "https://files.pythonhosted.org/packages/e5/e1/8f572ad9ed6039ba30f26dd4c2c58fb90f79362d2ee35ca3820284767672/lxml-5.3.1-cp313-cp313-manylinux_2_28_aarch64.whl", hash = "sha256:2e4a570f6a99e96c457f7bec5ad459c9c420ee80b99eb04cbfcfe3fc18ec6423", size = 4773415 },
    { url = "https://files.pythonhosted.org/packages/a3/75/6b57166b9d1983dac8f28f354e38bff8d6bcab013a241989c4d54c72701b/lxml-5.3.1-cp313-cp313-manylinux_2_28_ppc64le.whl", hash = "sha256:71f31eda4e370f46af42fc9f264fafa1b09f46ba07bdbee98f25689a04b81c20", size = 5337710 },
    { url = "https://files.pythonhosted.org/packages/cc/71/4aa56e2daa83bbcc66ca27b5155be2f900d996f5d0c51078eaaac8df9547/lxml-5.3.1-cp313-cp313-manylinux_2_28_s390x.whl", hash = "sha256:42978a68d3825eaac55399eb37a4d52012a205c0c6262199b8b44fcc6fd686e8", size = 4897362 },
    { url = "https://files.pythonhosted.org/packages/65/10/3fa2da152cd9b49332fd23356ed7643c9b74cad636ddd5b2400a9730d12b/lxml-5.3.1-cp313-cp313-manylinux_2_28_x86_64.whl", hash = "sha256:8b1942b3e4ed9ed551ed3083a2e6e0772de1e5e3aca872d955e2e86385fb7ff9", size = 4977795 },
    { url = "https://files.pythonhosted.org/packages/de/d2/e1da0f7b20827e7b0ce934963cb6334c1b02cf1bb4aecd218c4496880cb3/lxml-5.3.1-cp313-cp313-musllinux_1_2_aarch64.whl", hash = "sha256:85c4f11be9cf08917ac2a5a8b6e1ef63b2f8e3799cec194417e76826e5f1de9c", size = 4858104 },
    { url = "https://files.pythonhosted.org/packages/a5/35/063420e1b33d3308f5aa7fcbdd19ef6c036f741c9a7a4bd5dc8032486b27/lxml-5.3.1-cp313-cp313-musllinux_1_2_ppc64le.whl", hash = "sha256:231cf4d140b22a923b1d0a0a4e0b4f972e5893efcdec188934cc65888fd0227b", size = 5416531 },
    { url = "https://files.pythonhosted.org/packages/c3/83/93a6457d291d1e37adfb54df23498101a4701834258c840381dd2f6a030e/lxml-5.3.1-cp313-cp313-musllinux_1_2_s390x.whl", hash = "sha256:5865b270b420eda7b68928d70bb517ccbe045e53b1a428129bb44372bf3d7dd5", size = 5273040 },
    { url = "https://files.pythonhosted.org/packages/39/25/ad4ac8fac488505a2702656550e63c2a8db3a4fd63db82a20dad5689cecb/lxml-5.3.1-cp313-cp313-musllinux_1_2_x86_64.whl", hash = "sha256:dbf7bebc2275016cddf3c997bf8a0f7044160714c64a9b83975670a04e6d2252", size = 5050951 },
    { url = "https://files.pythonhosted.org/packages/82/74/f7d223c704c87e44b3d27b5e0dde173a2fcf2e89c0524c8015c2b3554876/lxml-5.3.1-cp313-cp313-win32.whl", hash = "sha256:d0751528b97d2b19a388b302be2a0ee05817097bab46ff0ed76feeec24951f78", size = 3485357 },
    { url = "https://files.pythonhosted.org/packages/80/83/8c54533b3576f4391eebea88454738978669a6cad0d8e23266224007939d/lxml-5.3.1-cp313-cp313-win_amd64.whl", hash = "sha256:91fb6a43d72b4f8863d21f347a9163eecbf36e76e2f51068d59cd004c506f332", size = 3814484 },
]

[[package]]
name = "macaroonbakery"
version = "1.3.4"
source = { registry = "https://pypi.org/simple" }
dependencies = [
    { name = "protobuf" },
    { name = "pymacaroons" },
    { name = "pynacl" },
    { name = "pyrfc3339" },
    { name = "requests" },
    { name = "six" },
]
sdist = { url = "https://files.pythonhosted.org/packages/4b/ae/59f5ab870640bd43673b708e5f24aed592dc2673cc72caa49b0053b4af37/macaroonbakery-1.3.4.tar.gz", hash = "sha256:41ca993a23e4f8ef2fe7723b5cd4a30c759735f1d5021e990770c8a0e0f33970", size = 82143 }
wheels = [
    { url = "https://files.pythonhosted.org/packages/60/42/227f748dc222b7a1c5cb40c7c74ab4162c7fc146b88980776b490ab673a1/macaroonbakery-1.3.4-py2.py3-none-any.whl", hash = "sha256:1e952a189f5c1e96ef82b081b2852c770d7daa20987e2088e762dd5689fb253b", size = 103184 },
]

[[package]]
name = "macholib"
version = "1.16.3"
source = { registry = "https://pypi.org/simple" }
dependencies = [
    { name = "altgraph" },
]
sdist = { url = "https://files.pythonhosted.org/packages/95/ee/af1a3842bdd5902ce133bd246eb7ffd4375c38642aeb5dc0ae3a0329dfa2/macholib-1.16.3.tar.gz", hash = "sha256:07ae9e15e8e4cd9a788013d81f5908b3609aa76f9b1421bae9c4d7606ec86a30", size = 59309 }
wheels = [
    { url = "https://files.pythonhosted.org/packages/d1/5d/c059c180c84f7962db0aeae7c3b9303ed1d73d76f2bfbc32bc231c8be314/macholib-1.16.3-py2.py3-none-any.whl", hash = "sha256:0e315d7583d38b8c77e815b1ecbdbf504a8258d8b3e17b61165c6feb60d18f2c", size = 38094 },
]

[[package]]
name = "markdown"
version = "3.7"
source = { registry = "https://pypi.org/simple" }
sdist = { url = "https://files.pythonhosted.org/packages/54/28/3af612670f82f4c056911fbbbb42760255801b3068c48de792d354ff4472/markdown-3.7.tar.gz", hash = "sha256:2ae2471477cfd02dbbf038d5d9bc226d40def84b4fe2986e49b59b6b472bbed2", size = 357086 }
wheels = [
    { url = "https://files.pythonhosted.org/packages/3f/08/83871f3c50fc983b88547c196d11cf8c3340e37c32d2e9d6152abe2c61f7/Markdown-3.7-py3-none-any.whl", hash = "sha256:7eb6df5690b81a1d7942992c97fad2938e956e79df20cbc6186e9c3a77b1c803", size = 106349 },
]

[[package]]
name = "markdown-it-py"
version = "3.0.0"
source = { registry = "https://pypi.org/simple" }
dependencies = [
    { name = "mdurl" },
]
sdist = { url = "https://files.pythonhosted.org/packages/38/71/3b932df36c1a044d397a1f92d1cf91ee0a503d91e470cbd670aa66b07ed0/markdown-it-py-3.0.0.tar.gz", hash = "sha256:e3f60a94fa066dc52ec76661e37c851cb232d92f9886b15cb560aaada2df8feb", size = 74596 }
wheels = [
    { url = "https://files.pythonhosted.org/packages/42/d7/1ec15b46af6af88f19b8e5ffea08fa375d433c998b8a7639e76935c14f1f/markdown_it_py-3.0.0-py3-none-any.whl", hash = "sha256:355216845c60bd96232cd8d8c40e8f9765cc86f46880e43a8fd22dc1a1a8cab1", size = 87528 },
]

[[package]]
name = "markupsafe"
version = "3.0.2"
source = { registry = "https://pypi.org/simple" }
sdist = { url = "https://files.pythonhosted.org/packages/b2/97/5d42485e71dfc078108a86d6de8fa46db44a1a9295e89c5d6d4a06e23a62/markupsafe-3.0.2.tar.gz", hash = "sha256:ee55d3edf80167e48ea11a923c7386f4669df67d7994554387f84e7d8b0a2bf0", size = 20537 }
wheels = [
    { url = "https://files.pythonhosted.org/packages/22/09/d1f21434c97fc42f09d290cbb6350d44eb12f09cc62c9476effdb33a18aa/MarkupSafe-3.0.2-cp312-cp312-macosx_10_13_universal2.whl", hash = "sha256:9778bd8ab0a994ebf6f84c2b949e65736d5575320a17ae8984a77fab08db94cf", size = 14274 },
    { url = "https://files.pythonhosted.org/packages/6b/b0/18f76bba336fa5aecf79d45dcd6c806c280ec44538b3c13671d49099fdd0/MarkupSafe-3.0.2-cp312-cp312-macosx_11_0_arm64.whl", hash = "sha256:846ade7b71e3536c4e56b386c2a47adf5741d2d8b94ec9dc3e92e5e1ee1e2225", size = 12348 },
    { url = "https://files.pythonhosted.org/packages/e0/25/dd5c0f6ac1311e9b40f4af06c78efde0f3b5cbf02502f8ef9501294c425b/MarkupSafe-3.0.2-cp312-cp312-manylinux_2_17_aarch64.manylinux2014_aarch64.whl", hash = "sha256:1c99d261bd2d5f6b59325c92c73df481e05e57f19837bdca8413b9eac4bd8028", size = 24149 },
    { url = "https://files.pythonhosted.org/packages/f3/f0/89e7aadfb3749d0f52234a0c8c7867877876e0a20b60e2188e9850794c17/MarkupSafe-3.0.2-cp312-cp312-manylinux_2_17_x86_64.manylinux2014_x86_64.whl", hash = "sha256:e17c96c14e19278594aa4841ec148115f9c7615a47382ecb6b82bd8fea3ab0c8", size = 23118 },
    { url = "https://files.pythonhosted.org/packages/d5/da/f2eeb64c723f5e3777bc081da884b414671982008c47dcc1873d81f625b6/MarkupSafe-3.0.2-cp312-cp312-manylinux_2_5_i686.manylinux1_i686.manylinux_2_17_i686.manylinux2014_i686.whl", hash = "sha256:88416bd1e65dcea10bc7569faacb2c20ce071dd1f87539ca2ab364bf6231393c", size = 22993 },
    { url = "https://files.pythonhosted.org/packages/da/0e/1f32af846df486dce7c227fe0f2398dc7e2e51d4a370508281f3c1c5cddc/MarkupSafe-3.0.2-cp312-cp312-musllinux_1_2_aarch64.whl", hash = "sha256:2181e67807fc2fa785d0592dc2d6206c019b9502410671cc905d132a92866557", size = 24178 },
    { url = "https://files.pythonhosted.org/packages/c4/f6/bb3ca0532de8086cbff5f06d137064c8410d10779c4c127e0e47d17c0b71/MarkupSafe-3.0.2-cp312-cp312-musllinux_1_2_i686.whl", hash = "sha256:52305740fe773d09cffb16f8ed0427942901f00adedac82ec8b67752f58a1b22", size = 23319 },
    { url = "https://files.pythonhosted.org/packages/a2/82/8be4c96ffee03c5b4a034e60a31294daf481e12c7c43ab8e34a1453ee48b/MarkupSafe-3.0.2-cp312-cp312-musllinux_1_2_x86_64.whl", hash = "sha256:ad10d3ded218f1039f11a75f8091880239651b52e9bb592ca27de44eed242a48", size = 23352 },
    { url = "https://files.pythonhosted.org/packages/51/ae/97827349d3fcffee7e184bdf7f41cd6b88d9919c80f0263ba7acd1bbcb18/MarkupSafe-3.0.2-cp312-cp312-win32.whl", hash = "sha256:0f4ca02bea9a23221c0182836703cbf8930c5e9454bacce27e767509fa286a30", size = 15097 },
    { url = "https://files.pythonhosted.org/packages/c1/80/a61f99dc3a936413c3ee4e1eecac96c0da5ed07ad56fd975f1a9da5bc630/MarkupSafe-3.0.2-cp312-cp312-win_amd64.whl", hash = "sha256:8e06879fc22a25ca47312fbe7c8264eb0b662f6db27cb2d3bbbc74b1df4b9b87", size = 15601 },
    { url = "https://files.pythonhosted.org/packages/83/0e/67eb10a7ecc77a0c2bbe2b0235765b98d164d81600746914bebada795e97/MarkupSafe-3.0.2-cp313-cp313-macosx_10_13_universal2.whl", hash = "sha256:ba9527cdd4c926ed0760bc301f6728ef34d841f405abf9d4f959c478421e4efd", size = 14274 },
    { url = "https://files.pythonhosted.org/packages/2b/6d/9409f3684d3335375d04e5f05744dfe7e9f120062c9857df4ab490a1031a/MarkupSafe-3.0.2-cp313-cp313-macosx_11_0_arm64.whl", hash = "sha256:f8b3d067f2e40fe93e1ccdd6b2e1d16c43140e76f02fb1319a05cf2b79d99430", size = 12352 },
    { url = "https://files.pythonhosted.org/packages/d2/f5/6eadfcd3885ea85fe2a7c128315cc1bb7241e1987443d78c8fe712d03091/MarkupSafe-3.0.2-cp313-cp313-manylinux_2_17_aarch64.manylinux2014_aarch64.whl", hash = "sha256:569511d3b58c8791ab4c2e1285575265991e6d8f8700c7be0e88f86cb0672094", size = 24122 },
    { url = "https://files.pythonhosted.org/packages/0c/91/96cf928db8236f1bfab6ce15ad070dfdd02ed88261c2afafd4b43575e9e9/MarkupSafe-3.0.2-cp313-cp313-manylinux_2_17_x86_64.manylinux2014_x86_64.whl", hash = "sha256:15ab75ef81add55874e7ab7055e9c397312385bd9ced94920f2802310c930396", size = 23085 },
    { url = "https://files.pythonhosted.org/packages/c2/cf/c9d56af24d56ea04daae7ac0940232d31d5a8354f2b457c6d856b2057d69/MarkupSafe-3.0.2-cp313-cp313-manylinux_2_5_i686.manylinux1_i686.manylinux_2_17_i686.manylinux2014_i686.whl", hash = "sha256:f3818cb119498c0678015754eba762e0d61e5b52d34c8b13d770f0719f7b1d79", size = 22978 },
    { url = "https://files.pythonhosted.org/packages/2a/9f/8619835cd6a711d6272d62abb78c033bda638fdc54c4e7f4272cf1c0962b/MarkupSafe-3.0.2-cp313-cp313-musllinux_1_2_aarch64.whl", hash = "sha256:cdb82a876c47801bb54a690c5ae105a46b392ac6099881cdfb9f6e95e4014c6a", size = 24208 },
    { url = "https://files.pythonhosted.org/packages/f9/bf/176950a1792b2cd2102b8ffeb5133e1ed984547b75db47c25a67d3359f77/MarkupSafe-3.0.2-cp313-cp313-musllinux_1_2_i686.whl", hash = "sha256:cabc348d87e913db6ab4aa100f01b08f481097838bdddf7c7a84b7575b7309ca", size = 23357 },
    { url = "https://files.pythonhosted.org/packages/ce/4f/9a02c1d335caabe5c4efb90e1b6e8ee944aa245c1aaaab8e8a618987d816/MarkupSafe-3.0.2-cp313-cp313-musllinux_1_2_x86_64.whl", hash = "sha256:444dcda765c8a838eaae23112db52f1efaf750daddb2d9ca300bcae1039adc5c", size = 23344 },
    { url = "https://files.pythonhosted.org/packages/ee/55/c271b57db36f748f0e04a759ace9f8f759ccf22b4960c270c78a394f58be/MarkupSafe-3.0.2-cp313-cp313-win32.whl", hash = "sha256:bcf3e58998965654fdaff38e58584d8937aa3096ab5354d493c77d1fdd66d7a1", size = 15101 },
    { url = "https://files.pythonhosted.org/packages/29/88/07df22d2dd4df40aba9f3e402e6dc1b8ee86297dddbad4872bd5e7b0094f/MarkupSafe-3.0.2-cp313-cp313-win_amd64.whl", hash = "sha256:e6a2a455bd412959b57a172ce6328d2dd1f01cb2135efda2e4576e8a23fa3b0f", size = 15603 },
    { url = "https://files.pythonhosted.org/packages/62/6a/8b89d24db2d32d433dffcd6a8779159da109842434f1dd2f6e71f32f738c/MarkupSafe-3.0.2-cp313-cp313t-macosx_10_13_universal2.whl", hash = "sha256:b5a6b3ada725cea8a5e634536b1b01c30bcdcd7f9c6fff4151548d5bf6b3a36c", size = 14510 },
    { url = "https://files.pythonhosted.org/packages/7a/06/a10f955f70a2e5a9bf78d11a161029d278eeacbd35ef806c3fd17b13060d/MarkupSafe-3.0.2-cp313-cp313t-macosx_11_0_arm64.whl", hash = "sha256:a904af0a6162c73e3edcb969eeeb53a63ceeb5d8cf642fade7d39e7963a22ddb", size = 12486 },
    { url = "https://files.pythonhosted.org/packages/34/cf/65d4a571869a1a9078198ca28f39fba5fbb910f952f9dbc5220afff9f5e6/MarkupSafe-3.0.2-cp313-cp313t-manylinux_2_17_aarch64.manylinux2014_aarch64.whl", hash = "sha256:4aa4e5faecf353ed117801a068ebab7b7e09ffb6e1d5e412dc852e0da018126c", size = 25480 },
    { url = "https://files.pythonhosted.org/packages/0c/e3/90e9651924c430b885468b56b3d597cabf6d72be4b24a0acd1fa0e12af67/MarkupSafe-3.0.2-cp313-cp313t-manylinux_2_17_x86_64.manylinux2014_x86_64.whl", hash = "sha256:c0ef13eaeee5b615fb07c9a7dadb38eac06a0608b41570d8ade51c56539e509d", size = 23914 },
    { url = "https://files.pythonhosted.org/packages/66/8c/6c7cf61f95d63bb866db39085150df1f2a5bd3335298f14a66b48e92659c/MarkupSafe-3.0.2-cp313-cp313t-manylinux_2_5_i686.manylinux1_i686.manylinux_2_17_i686.manylinux2014_i686.whl", hash = "sha256:d16a81a06776313e817c951135cf7340a3e91e8c1ff2fac444cfd75fffa04afe", size = 23796 },
    { url = "https://files.pythonhosted.org/packages/bb/35/cbe9238ec3f47ac9a7c8b3df7a808e7cb50fe149dc7039f5f454b3fba218/MarkupSafe-3.0.2-cp313-cp313t-musllinux_1_2_aarch64.whl", hash = "sha256:6381026f158fdb7c72a168278597a5e3a5222e83ea18f543112b2662a9b699c5", size = 25473 },
    { url = "https://files.pythonhosted.org/packages/e6/32/7621a4382488aa283cc05e8984a9c219abad3bca087be9ec77e89939ded9/MarkupSafe-3.0.2-cp313-cp313t-musllinux_1_2_i686.whl", hash = "sha256:3d79d162e7be8f996986c064d1c7c817f6df3a77fe3d6859f6f9e7be4b8c213a", size = 24114 },
    { url = "https://files.pythonhosted.org/packages/0d/80/0985960e4b89922cb5a0bac0ed39c5b96cbc1a536a99f30e8c220a996ed9/MarkupSafe-3.0.2-cp313-cp313t-musllinux_1_2_x86_64.whl", hash = "sha256:131a3c7689c85f5ad20f9f6fb1b866f402c445b220c19fe4308c0b147ccd2ad9", size = 24098 },
    { url = "https://files.pythonhosted.org/packages/82/78/fedb03c7d5380df2427038ec8d973587e90561b2d90cd472ce9254cf348b/MarkupSafe-3.0.2-cp313-cp313t-win32.whl", hash = "sha256:ba8062ed2cf21c07a9e295d5b8a2a5ce678b913b45fdf68c32d95d6c1291e0b6", size = 15208 },
    { url = "https://files.pythonhosted.org/packages/4f/65/6079a46068dfceaeabb5dcad6d674f5f5c61a6fa5673746f42a9f4c233b3/MarkupSafe-3.0.2-cp313-cp313t-win_amd64.whl", hash = "sha256:e444a31f8db13eb18ada366ab3cf45fd4b31e4db1236a4448f68778c1d1a5a2f", size = 15739 },
]

[[package]]
name = "mccabe"
version = "0.7.0"
source = { registry = "https://pypi.org/simple" }
sdist = { url = "https://files.pythonhosted.org/packages/e7/ff/0ffefdcac38932a54d2b5eed4e0ba8a408f215002cd178ad1df0f2806ff8/mccabe-0.7.0.tar.gz", hash = "sha256:348e0240c33b60bbdf4e523192ef919f28cb2c3d7d5c7794f74009290f236325", size = 9658 }
wheels = [
    { url = "https://files.pythonhosted.org/packages/27/1a/1f68f9ba0c207934b35b86a8ca3aad8395a3d6dd7921c0686e23853ff5a9/mccabe-0.7.0-py2.py3-none-any.whl", hash = "sha256:6c2d30ab6be0e4a46919781807b4f0d834ebdd6c6e3dca0bda5a15f863427b6e", size = 7350 },
]

[[package]]
name = "mdit-py-plugins"
version = "0.4.2"
source = { registry = "https://pypi.org/simple" }
dependencies = [
    { name = "markdown-it-py" },
]
sdist = { url = "https://files.pythonhosted.org/packages/19/03/a2ecab526543b152300717cf232bb4bb8605b6edb946c845016fa9c9c9fd/mdit_py_plugins-0.4.2.tar.gz", hash = "sha256:5f2cd1fdb606ddf152d37ec30e46101a60512bc0e5fa1a7002c36647b09e26b5", size = 43542 }
wheels = [
    { url = "https://files.pythonhosted.org/packages/a7/f7/7782a043553ee469c1ff49cfa1cdace2d6bf99a1f333cf38676b3ddf30da/mdit_py_plugins-0.4.2-py3-none-any.whl", hash = "sha256:0c673c3f889399a33b95e88d2f0d111b4447bdfea7f237dab2d488f459835636", size = 55316 },
]

[[package]]
name = "mdurl"
version = "0.1.2"
source = { registry = "https://pypi.org/simple" }
sdist = { url = "https://files.pythonhosted.org/packages/d6/54/cfe61301667036ec958cb99bd3efefba235e65cdeb9c84d24a8293ba1d90/mdurl-0.1.2.tar.gz", hash = "sha256:bb413d29f5eea38f31dd4754dd7377d4465116fb207585f97bf925588687c1ba", size = 8729 }
wheels = [
    { url = "https://files.pythonhosted.org/packages/b3/38/89ba8ad64ae25be8de66a6d463314cf1eb366222074cfda9ee839c56a4b4/mdurl-0.1.2-py3-none-any.whl", hash = "sha256:84008a41e51615a49fc9966191ff91509e3c40b939176e643fd50a5c2196b8f8", size = 9979 },
]

[[package]]
name = "more-itertools"
version = "10.6.0"
source = { registry = "https://pypi.org/simple" }
sdist = { url = "https://files.pythonhosted.org/packages/88/3b/7fa1fe835e2e93fd6d7b52b2f95ae810cf5ba133e1845f726f5a992d62c2/more-itertools-10.6.0.tar.gz", hash = "sha256:2cd7fad1009c31cc9fb6a035108509e6547547a7a738374f10bd49a09eb3ee3b", size = 125009 }
wheels = [
    { url = "https://files.pythonhosted.org/packages/23/62/0fe302c6d1be1c777cab0616e6302478251dfbf9055ad426f5d0def75c89/more_itertools-10.6.0-py3-none-any.whl", hash = "sha256:6eb054cb4b6db1473f6e15fcc676a08e4732548acd47c708f0e179c2c7c01e89", size = 63038 },
]

[[package]]
name = "msgpack"
version = "1.1.0"
source = { registry = "https://pypi.org/simple" }
sdist = { url = "https://files.pythonhosted.org/packages/cb/d0/7555686ae7ff5731205df1012ede15dd9d927f6227ea151e901c7406af4f/msgpack-1.1.0.tar.gz", hash = "sha256:dd432ccc2c72b914e4cb77afce64aab761c1137cc698be3984eee260bcb2896e", size = 167260 }
wheels = [
    { url = "https://files.pythonhosted.org/packages/e1/d6/716b7ca1dbde63290d2973d22bbef1b5032ca634c3ff4384a958ec3f093a/msgpack-1.1.0-cp312-cp312-macosx_10_9_universal2.whl", hash = "sha256:d46cf9e3705ea9485687aa4001a76e44748b609d260af21c4ceea7f2212a501d", size = 152421 },
    { url = "https://files.pythonhosted.org/packages/70/da/5312b067f6773429cec2f8f08b021c06af416bba340c912c2ec778539ed6/msgpack-1.1.0-cp312-cp312-macosx_10_9_x86_64.whl", hash = "sha256:5dbad74103df937e1325cc4bfeaf57713be0b4f15e1c2da43ccdd836393e2ea2", size = 85277 },
    { url = "https://files.pythonhosted.org/packages/28/51/da7f3ae4462e8bb98af0d5bdf2707f1b8c65a0d4f496e46b6afb06cbc286/msgpack-1.1.0-cp312-cp312-macosx_11_0_arm64.whl", hash = "sha256:58dfc47f8b102da61e8949708b3eafc3504509a5728f8b4ddef84bd9e16ad420", size = 82222 },
    { url = "https://files.pythonhosted.org/packages/33/af/dc95c4b2a49cff17ce47611ca9ba218198806cad7796c0b01d1e332c86bb/msgpack-1.1.0-cp312-cp312-manylinux_2_17_aarch64.manylinux2014_aarch64.whl", hash = "sha256:4676e5be1b472909b2ee6356ff425ebedf5142427842aa06b4dfd5117d1ca8a2", size = 392971 },
    { url = "https://files.pythonhosted.org/packages/f1/54/65af8de681fa8255402c80eda2a501ba467921d5a7a028c9c22a2c2eedb5/msgpack-1.1.0-cp312-cp312-manylinux_2_17_x86_64.manylinux2014_x86_64.whl", hash = "sha256:17fb65dd0bec285907f68b15734a993ad3fc94332b5bb21b0435846228de1f39", size = 401403 },
    { url = "https://files.pythonhosted.org/packages/97/8c/e333690777bd33919ab7024269dc3c41c76ef5137b211d776fbb404bfead/msgpack-1.1.0-cp312-cp312-manylinux_2_5_i686.manylinux1_i686.manylinux_2_17_i686.manylinux2014_i686.whl", hash = "sha256:a51abd48c6d8ac89e0cfd4fe177c61481aca2d5e7ba42044fd218cfd8ea9899f", size = 385356 },
    { url = "https://files.pythonhosted.org/packages/57/52/406795ba478dc1c890559dd4e89280fa86506608a28ccf3a72fbf45df9f5/msgpack-1.1.0-cp312-cp312-musllinux_1_2_aarch64.whl", hash = "sha256:2137773500afa5494a61b1208619e3871f75f27b03bcfca7b3a7023284140247", size = 383028 },
    { url = "https://files.pythonhosted.org/packages/e7/69/053b6549bf90a3acadcd8232eae03e2fefc87f066a5b9fbb37e2e608859f/msgpack-1.1.0-cp312-cp312-musllinux_1_2_i686.whl", hash = "sha256:398b713459fea610861c8a7b62a6fec1882759f308ae0795b5413ff6a160cf3c", size = 391100 },
    { url = "https://files.pythonhosted.org/packages/23/f0/d4101d4da054f04274995ddc4086c2715d9b93111eb9ed49686c0f7ccc8a/msgpack-1.1.0-cp312-cp312-musllinux_1_2_x86_64.whl", hash = "sha256:06f5fd2f6bb2a7914922d935d3b8bb4a7fff3a9a91cfce6d06c13bc42bec975b", size = 394254 },
    { url = "https://files.pythonhosted.org/packages/1c/12/cf07458f35d0d775ff3a2dc5559fa2e1fcd06c46f1ef510e594ebefdca01/msgpack-1.1.0-cp312-cp312-win32.whl", hash = "sha256:ad33e8400e4ec17ba782f7b9cf868977d867ed784a1f5f2ab46e7ba53b6e1e1b", size = 69085 },
    { url = "https://files.pythonhosted.org/packages/73/80/2708a4641f7d553a63bc934a3eb7214806b5b39d200133ca7f7afb0a53e8/msgpack-1.1.0-cp312-cp312-win_amd64.whl", hash = "sha256:115a7af8ee9e8cddc10f87636767857e7e3717b7a2e97379dc2054712693e90f", size = 75347 },
    { url = "https://files.pythonhosted.org/packages/c8/b0/380f5f639543a4ac413e969109978feb1f3c66e931068f91ab6ab0f8be00/msgpack-1.1.0-cp313-cp313-macosx_10_13_universal2.whl", hash = "sha256:071603e2f0771c45ad9bc65719291c568d4edf120b44eb36324dcb02a13bfddf", size = 151142 },
    { url = "https://files.pythonhosted.org/packages/c8/ee/be57e9702400a6cb2606883d55b05784fada898dfc7fd12608ab1fdb054e/msgpack-1.1.0-cp313-cp313-macosx_10_13_x86_64.whl", hash = "sha256:0f92a83b84e7c0749e3f12821949d79485971f087604178026085f60ce109330", size = 84523 },
    { url = "https://files.pythonhosted.org/packages/7e/3a/2919f63acca3c119565449681ad08a2f84b2171ddfcff1dba6959db2cceb/msgpack-1.1.0-cp313-cp313-macosx_11_0_arm64.whl", hash = "sha256:4a1964df7b81285d00a84da4e70cb1383f2e665e0f1f2a7027e683956d04b734", size = 81556 },
    { url = "https://files.pythonhosted.org/packages/7c/43/a11113d9e5c1498c145a8925768ea2d5fce7cbab15c99cda655aa09947ed/msgpack-1.1.0-cp313-cp313-manylinux_2_17_aarch64.manylinux2014_aarch64.whl", hash = "sha256:59caf6a4ed0d164055ccff8fe31eddc0ebc07cf7326a2aaa0dbf7a4001cd823e", size = 392105 },
    { url = "https://files.pythonhosted.org/packages/2d/7b/2c1d74ca6c94f70a1add74a8393a0138172207dc5de6fc6269483519d048/msgpack-1.1.0-cp313-cp313-manylinux_2_17_x86_64.manylinux2014_x86_64.whl", hash = "sha256:0907e1a7119b337971a689153665764adc34e89175f9a34793307d9def08e6ca", size = 399979 },
    { url = "https://files.pythonhosted.org/packages/82/8c/cf64ae518c7b8efc763ca1f1348a96f0e37150061e777a8ea5430b413a74/msgpack-1.1.0-cp313-cp313-manylinux_2_5_i686.manylinux1_i686.manylinux_2_17_i686.manylinux2014_i686.whl", hash = "sha256:65553c9b6da8166e819a6aa90ad15288599b340f91d18f60b2061f402b9a4915", size = 383816 },
    { url = "https://files.pythonhosted.org/packages/69/86/a847ef7a0f5ef3fa94ae20f52a4cacf596a4e4a010197fbcc27744eb9a83/msgpack-1.1.0-cp313-cp313-musllinux_1_2_aarch64.whl", hash = "sha256:7a946a8992941fea80ed4beae6bff74ffd7ee129a90b4dd5cf9c476a30e9708d", size = 380973 },
    { url = "https://files.pythonhosted.org/packages/aa/90/c74cf6e1126faa93185d3b830ee97246ecc4fe12cf9d2d31318ee4246994/msgpack-1.1.0-cp313-cp313-musllinux_1_2_i686.whl", hash = "sha256:4b51405e36e075193bc051315dbf29168d6141ae2500ba8cd80a522964e31434", size = 387435 },
    { url = "https://files.pythonhosted.org/packages/7a/40/631c238f1f338eb09f4acb0f34ab5862c4e9d7eda11c1b685471a4c5ea37/msgpack-1.1.0-cp313-cp313-musllinux_1_2_x86_64.whl", hash = "sha256:b4c01941fd2ff87c2a934ee6055bda4ed353a7846b8d4f341c428109e9fcde8c", size = 399082 },
    { url = "https://files.pythonhosted.org/packages/e9/1b/fa8a952be252a1555ed39f97c06778e3aeb9123aa4cccc0fd2acd0b4e315/msgpack-1.1.0-cp313-cp313-win32.whl", hash = "sha256:7c9a35ce2c2573bada929e0b7b3576de647b0defbd25f5139dcdaba0ae35a4cc", size = 69037 },
    { url = "https://files.pythonhosted.org/packages/b6/bc/8bd826dd03e022153bfa1766dcdec4976d6c818865ed54223d71f07862b3/msgpack-1.1.0-cp313-cp313-win_amd64.whl", hash = "sha256:bce7d9e614a04d0883af0b3d4d501171fbfca038f12c77fa838d9f198147a23f", size = 75140 },
]

[[package]]
name = "mypy"
version = "1.15.0"
source = { registry = "https://pypi.org/simple" }
dependencies = [
    { name = "mypy-extensions" },
    { name = "typing-extensions" },
]
sdist = { url = "https://files.pythonhosted.org/packages/ce/43/d5e49a86afa64bd3839ea0d5b9c7103487007d728e1293f52525d6d5486a/mypy-1.15.0.tar.gz", hash = "sha256:404534629d51d3efea5c800ee7c42b72a6554d6c400e6a79eafe15d11341fd43", size = 3239717 }
wheels = [
    { url = "https://files.pythonhosted.org/packages/98/3a/03c74331c5eb8bd025734e04c9840532226775c47a2c39b56a0c8d4f128d/mypy-1.15.0-cp312-cp312-macosx_10_13_x86_64.whl", hash = "sha256:aea39e0583d05124836ea645f412e88a5c7d0fd77a6d694b60d9b6b2d9f184fd", size = 10793981 },
    { url = "https://files.pythonhosted.org/packages/f0/1a/41759b18f2cfd568848a37c89030aeb03534411eef981df621d8fad08a1d/mypy-1.15.0-cp312-cp312-macosx_11_0_arm64.whl", hash = "sha256:2f2147ab812b75e5b5499b01ade1f4a81489a147c01585cda36019102538615f", size = 9749175 },
    { url = "https://files.pythonhosted.org/packages/12/7e/873481abf1ef112c582db832740f4c11b2bfa510e829d6da29b0ab8c3f9c/mypy-1.15.0-cp312-cp312-manylinux_2_17_aarch64.manylinux2014_aarch64.manylinux_2_28_aarch64.whl", hash = "sha256:ce436f4c6d218a070048ed6a44c0bbb10cd2cc5e272b29e7845f6a2f57ee4464", size = 11455675 },
    { url = "https://files.pythonhosted.org/packages/b3/d0/92ae4cde706923a2d3f2d6c39629134063ff64b9dedca9c1388363da072d/mypy-1.15.0-cp312-cp312-manylinux_2_17_x86_64.manylinux2014_x86_64.manylinux_2_28_x86_64.whl", hash = "sha256:8023ff13985661b50a5928fc7a5ca15f3d1affb41e5f0a9952cb68ef090b31ee", size = 12410020 },
    { url = "https://files.pythonhosted.org/packages/46/8b/df49974b337cce35f828ba6fda228152d6db45fed4c86ba56ffe442434fd/mypy-1.15.0-cp312-cp312-musllinux_1_2_x86_64.whl", hash = "sha256:1124a18bc11a6a62887e3e137f37f53fbae476dc36c185d549d4f837a2a6a14e", size = 12498582 },
    { url = "https://files.pythonhosted.org/packages/13/50/da5203fcf6c53044a0b699939f31075c45ae8a4cadf538a9069b165c1050/mypy-1.15.0-cp312-cp312-win_amd64.whl", hash = "sha256:171a9ca9a40cd1843abeca0e405bc1940cd9b305eaeea2dda769ba096932bb22", size = 9366614 },
    { url = "https://files.pythonhosted.org/packages/6a/9b/fd2e05d6ffff24d912f150b87db9e364fa8282045c875654ce7e32fffa66/mypy-1.15.0-cp313-cp313-macosx_10_13_x86_64.whl", hash = "sha256:93faf3fdb04768d44bf28693293f3904bbb555d076b781ad2530214ee53e3445", size = 10788592 },
    { url = "https://files.pythonhosted.org/packages/74/37/b246d711c28a03ead1fd906bbc7106659aed7c089d55fe40dd58db812628/mypy-1.15.0-cp313-cp313-macosx_11_0_arm64.whl", hash = "sha256:811aeccadfb730024c5d3e326b2fbe9249bb7413553f15499a4050f7c30e801d", size = 9753611 },
    { url = "https://files.pythonhosted.org/packages/a6/ac/395808a92e10cfdac8003c3de9a2ab6dc7cde6c0d2a4df3df1b815ffd067/mypy-1.15.0-cp313-cp313-manylinux_2_17_aarch64.manylinux2014_aarch64.manylinux_2_28_aarch64.whl", hash = "sha256:98b7b9b9aedb65fe628c62a6dc57f6d5088ef2dfca37903a7d9ee374d03acca5", size = 11438443 },
    { url = "https://files.pythonhosted.org/packages/d2/8b/801aa06445d2de3895f59e476f38f3f8d610ef5d6908245f07d002676cbf/mypy-1.15.0-cp313-cp313-manylinux_2_17_x86_64.manylinux2014_x86_64.manylinux_2_28_x86_64.whl", hash = "sha256:c43a7682e24b4f576d93072216bf56eeff70d9140241f9edec0c104d0c515036", size = 12402541 },
    { url = "https://files.pythonhosted.org/packages/c7/67/5a4268782eb77344cc613a4cf23540928e41f018a9a1ec4c6882baf20ab8/mypy-1.15.0-cp313-cp313-musllinux_1_2_x86_64.whl", hash = "sha256:baefc32840a9f00babd83251560e0ae1573e2f9d1b067719479bfb0e987c6357", size = 12494348 },
    { url = "https://files.pythonhosted.org/packages/83/3e/57bb447f7bbbfaabf1712d96f9df142624a386d98fb026a761532526057e/mypy-1.15.0-cp313-cp313-win_amd64.whl", hash = "sha256:b9378e2c00146c44793c98b8d5a61039a048e31f429fb0eb546d93f4b000bedf", size = 9373648 },
    { url = "https://files.pythonhosted.org/packages/09/4e/a7d65c7322c510de2c409ff3828b03354a7c43f5a8ed458a7a131b41c7b9/mypy-1.15.0-py3-none-any.whl", hash = "sha256:5469affef548bd1895d86d3bf10ce2b44e33d86923c29e4d675b3e323437ea3e", size = 2221777 },
]

[[package]]
name = "mypy-extensions"
version = "1.0.0"
source = { registry = "https://pypi.org/simple" }
sdist = { url = "https://files.pythonhosted.org/packages/98/a4/1ab47638b92648243faf97a5aeb6ea83059cc3624972ab6b8d2316078d3f/mypy_extensions-1.0.0.tar.gz", hash = "sha256:75dbf8955dc00442a438fc4d0666508a9a97b6bd41aa2f0ffe9d2f2725af0782", size = 4433 }
wheels = [
    { url = "https://files.pythonhosted.org/packages/2a/e2/5d3f6ada4297caebe1a2add3b126fe800c96f56dbe5d1988a2cbe0b267aa/mypy_extensions-1.0.0-py3-none-any.whl", hash = "sha256:4392f6c0eb8a5668a69e23d168ffa70f0be9ccfd32b5cc2d26a34ae5b844552d", size = 4695 },
]

[[package]]
name = "myst-parser"
version = "4.0.1"
source = { registry = "https://pypi.org/simple" }
dependencies = [
    { name = "docutils" },
    { name = "jinja2" },
    { name = "markdown-it-py" },
    { name = "mdit-py-plugins" },
    { name = "pyyaml" },
    { name = "sphinx" },
]
sdist = { url = "https://files.pythonhosted.org/packages/66/a5/9626ba4f73555b3735ad86247a8077d4603aa8628537687c839ab08bfe44/myst_parser-4.0.1.tar.gz", hash = "sha256:5cfea715e4f3574138aecbf7d54132296bfd72bb614d31168f48c477a830a7c4", size = 93985 }
wheels = [
    { url = "https://files.pythonhosted.org/packages/5f/df/76d0321c3797b54b60fef9ec3bd6f4cfd124b9e422182156a1dd418722cf/myst_parser-4.0.1-py3-none-any.whl", hash = "sha256:9134e88959ec3b5780aedf8a99680ea242869d012e8821db3126d427edc9c95d", size = 84579 },
]

[[package]]
name = "natsort"
version = "8.4.0"
source = { registry = "https://pypi.org/simple" }
sdist = { url = "https://files.pythonhosted.org/packages/e2/a9/a0c57aee75f77794adaf35322f8b6404cbd0f89ad45c87197a937764b7d0/natsort-8.4.0.tar.gz", hash = "sha256:45312c4a0e5507593da193dedd04abb1469253b601ecaf63445ad80f0a1ea581", size = 76575 }
wheels = [
    { url = "https://files.pythonhosted.org/packages/ef/82/7a9d0550484a62c6da82858ee9419f3dd1ccc9aa1c26a1e43da3ecd20b0d/natsort-8.4.0-py3-none-any.whl", hash = "sha256:4732914fb471f56b5cce04d7bae6f164a592c7712e1c85f9ef585e197299521c", size = 38268 },
]

[[package]]
name = "oauthlib"
version = "3.2.2"
source = { registry = "https://pypi.org/simple" }
sdist = { url = "https://files.pythonhosted.org/packages/6d/fa/fbf4001037904031639e6bfbfc02badfc7e12f137a8afa254df6c4c8a670/oauthlib-3.2.2.tar.gz", hash = "sha256:9859c40929662bec5d64f34d01c99e093149682a3f38915dc0655d5a633dd918", size = 177352 }
wheels = [
    { url = "https://files.pythonhosted.org/packages/7e/80/cab10959dc1faead58dc8384a781dfbf93cb4d33d50988f7a69f1b7c9bbe/oauthlib-3.2.2-py3-none-any.whl", hash = "sha256:8139f29aac13e25d502680e9e19963e83f16838d48a0d71c287fe40e7067fbca", size = 151688 },
]

[[package]]
name = "overrides"
version = "7.7.0"
source = { registry = "https://pypi.org/simple" }
sdist = { url = "https://files.pythonhosted.org/packages/36/86/b585f53236dec60aba864e050778b25045f857e17f6e5ea0ae95fe80edd2/overrides-7.7.0.tar.gz", hash = "sha256:55158fa3d93b98cc75299b1e67078ad9003ca27945c76162c1c0766d6f91820a", size = 22812 }
wheels = [
    { url = "https://files.pythonhosted.org/packages/2c/ab/fc8290c6a4c722e5514d80f62b2dc4c4df1a68a41d1364e625c35990fcf3/overrides-7.7.0-py3-none-any.whl", hash = "sha256:c7ed9d062f78b8e4c1a7b70bd8796b35ead4d9f510227ef9c5dc7626c60d7e49", size = 17832 },
]

[[package]]
name = "packaging"
version = "24.2"
source = { registry = "https://pypi.org/simple" }
sdist = { url = "https://files.pythonhosted.org/packages/d0/63/68dbb6eb2de9cb10ee4c9c14a0148804425e13c4fb20d61cce69f53106da/packaging-24.2.tar.gz", hash = "sha256:c228a6dc5e932d346bc5739379109d49e8853dd8223571c7c5b55260edc0b97f", size = 163950 }
wheels = [
    { url = "https://files.pythonhosted.org/packages/88/ef/eb23f262cca3c0c4eb7ab1933c3b1f03d021f2c48f54763065b6f0e321be/packaging-24.2-py3-none-any.whl", hash = "sha256:09abb1bccd265c01f4a3aa3f7a7db064b36514d2cba19a2f694fe6150451a759", size = 65451 },
]

[[package]]
<<<<<<< HEAD
name = "pastedeploy"
version = "3.1.0"
source = { registry = "https://pypi.org/simple" }
sdist = { url = "https://files.pythonhosted.org/packages/e3/97/0c4a613ec96a54d21daa7e089178263915554320402e89b4e319436a63cb/PasteDeploy-3.1.0.tar.gz", hash = "sha256:9ddbaf152f8095438a9fe81f82c78a6714b92ae8e066bed418b6a7ff6a095a95", size = 37841 }
wheels = [
    { url = "https://files.pythonhosted.org/packages/85/30/cdddd9a88969683a59222a6d61cd6dce923977f2e9f9ffba38e1324149cd/PasteDeploy-3.1.0-py3-none-any.whl", hash = "sha256:76388ad53a661448d436df28c798063108f70e994ddc749540d733cdbd1b38cf", size = 16943 },
]

[[package]]
name = "pathspec"
version = "0.12.1"
source = { registry = "https://pypi.org/simple" }
sdist = { url = "https://files.pythonhosted.org/packages/ca/bc/f35b8446f4531a7cb215605d100cd88b7ac6f44ab3fc94870c120ab3adbf/pathspec-0.12.1.tar.gz", hash = "sha256:a482d51503a1ab33b1c67a6c3813a26953dbdc71c31dacaef9a838c4e29f5712", size = 51043 }
wheels = [
    { url = "https://files.pythonhosted.org/packages/cc/20/ff623b09d963f88bfde16306a54e12ee5ea43e9b597108672ff3a408aad6/pathspec-0.12.1-py3-none-any.whl", hash = "sha256:a0d503e138a4c123b27490a4f7beda6a01c6f288df0e4a8b79c7eb0dc7b4cc08", size = 31191 },
]

[[package]]
name = "pbr"
version = "6.1.1"
source = { registry = "https://pypi.org/simple" }
dependencies = [
    { name = "setuptools" },
]
sdist = { url = "https://files.pythonhosted.org/packages/01/d2/510cc0d218e753ba62a1bc1434651db3cd797a9716a0a66cc714cb4f0935/pbr-6.1.1.tar.gz", hash = "sha256:93ea72ce6989eb2eed99d0f75721474f69ad88128afdef5ac377eb797c4bf76b", size = 125702 }
wheels = [
    { url = "https://files.pythonhosted.org/packages/47/ac/684d71315abc7b1214d59304e23a982472967f6bf4bde5a98f1503f648dc/pbr-6.1.1-py2.py3-none-any.whl", hash = "sha256:38d4daea5d9fa63b3f626131b9d34947fd0c8be9b05a29276870580050a25a76", size = 108997 },
]

[[package]]
name = "pefile"
version = "2023.2.7"
source = { registry = "https://pypi.org/simple" }
sdist = { url = "https://files.pythonhosted.org/packages/78/c5/3b3c62223f72e2360737fd2a57c30e5b2adecd85e70276879609a7403334/pefile-2023.2.7.tar.gz", hash = "sha256:82e6114004b3d6911c77c3953e3838654b04511b8b66e8583db70c65998017dc", size = 74854 }
wheels = [
    { url = "https://files.pythonhosted.org/packages/55/26/d0ad8b448476d0a1e8d3ea5622dc77b916db84c6aa3cb1e1c0965af948fc/pefile-2023.2.7-py3-none-any.whl", hash = "sha256:da185cd2af68c08a6cd4481f7325ed600a88f6a813bad9dea07ab3ef73d8d8d6", size = 71791 },
]

[[package]]
name = "pexpect"
version = "4.9.0"
source = { registry = "https://pypi.org/simple" }
dependencies = [
    { name = "ptyprocess" },
]
sdist = { url = "https://files.pythonhosted.org/packages/42/92/cc564bf6381ff43ce1f4d06852fc19a2f11d180f23dc32d9588bee2f149d/pexpect-4.9.0.tar.gz", hash = "sha256:ee7d41123f3c9911050ea2c2dac107568dc43b2d3b0c7557a33212c398ead30f", size = 166450 }
wheels = [
    { url = "https://files.pythonhosted.org/packages/9e/c3/059298687310d527a58bb01f3b1965787ee3b40dce76752eda8b44e9a2c5/pexpect-4.9.0-py2.py3-none-any.whl", hash = "sha256:7236d1e080e4936be2dc3e326cec0af72acf9212a7e1d060210e70a47e253523", size = 63772 },
]

[[package]]
name = "pip"
version = "25.0.1"
source = { registry = "https://pypi.org/simple" }
sdist = { url = "https://files.pythonhosted.org/packages/70/53/b309b4a497b09655cb7e07088966881a57d082f48ac3cb54ea729fd2c6cf/pip-25.0.1.tar.gz", hash = "sha256:88f96547ea48b940a3a385494e181e29fb8637898f88d88737c5049780f196ea", size = 1950850 }
wheels = [
    { url = "https://files.pythonhosted.org/packages/c9/bc/b7db44f5f39f9d0494071bddae6880eb645970366d0a200022a1a93d57f5/pip-25.0.1-py3-none-any.whl", hash = "sha256:c46efd13b6aa8279f33f2864459c8ce587ea6a1a59ee20de055868d8f7688f7f", size = 1841526 },
]

[[package]]
name = "plaster"
version = "1.1.2"
source = { registry = "https://pypi.org/simple" }
sdist = { url = "https://files.pythonhosted.org/packages/26/93/66df0f87f1442d8afea8531ae8a4a9eca656006a54eac2b4489427e92c10/plaster-1.1.2.tar.gz", hash = "sha256:f8befc54bf8c1147c10ab40297ec84c2676fa2d4ea5d6f524d9436a80074ef98", size = 33232 }
wheels = [
    { url = "https://files.pythonhosted.org/packages/e7/8b/3f98db1448e3b4d2d142716874a7e02f6101685fdaa0f55a8668e9ffa048/plaster-1.1.2-py2.py3-none-any.whl", hash = "sha256:42992ab1f4865f1278e2ad740e8ad145683bb4022e03534265528f0c23c0df2d", size = 11554 },
]

[[package]]
name = "plaster-pastedeploy"
version = "1.0.1"
source = { registry = "https://pypi.org/simple" }
dependencies = [
    { name = "pastedeploy" },
    { name = "plaster" },
]
sdist = { url = "https://files.pythonhosted.org/packages/c7/af/01a22f73ce97c6375c88d7ceaf6f5f4f345e940da93c94f98833d898a449/plaster_pastedeploy-1.0.1.tar.gz", hash = "sha256:be262e6d2e41a7264875daa2fe2850cbb0615728bcdc92828fdc72736e381412", size = 20915 }
wheels = [
    { url = "https://files.pythonhosted.org/packages/bd/30/2d4cf89035c22a89bf0e34dbc50fdc07c42c9bdc90fd972d495257ad2b6e/plaster_pastedeploy-1.0.1-py2.py3-none-any.whl", hash = "sha256:ad3550cc744648969ed3b810f33c9344f515ee8d8a8cec18e8f2c4a643c2181f", size = 7823 },
]

[[package]]
=======
>>>>>>> 636401de
name = "platformdirs"
version = "4.3.6"
source = { registry = "https://pypi.org/simple" }
sdist = { url = "https://files.pythonhosted.org/packages/13/fc/128cc9cb8f03208bdbf93d3aa862e16d376844a14f9a0ce5cf4507372de4/platformdirs-4.3.6.tar.gz", hash = "sha256:357fb2acbc885b0419afd3ce3ed34564c13c9b95c89360cd9563f73aa5e2b907", size = 21302 }
wheels = [
    { url = "https://files.pythonhosted.org/packages/3c/a6/bc1012356d8ece4d66dd75c4b9fc6c1f6650ddd5991e421177d9f8f671be/platformdirs-4.3.6-py3-none-any.whl", hash = "sha256:73e575e1408ab8103900836b97580d5307456908a03e92031bab39e4554cc3fb", size = 18439 },
]

[[package]]
name = "pluggy"
version = "1.5.0"
source = { registry = "https://pypi.org/simple" }
sdist = { url = "https://files.pythonhosted.org/packages/96/2d/02d4312c973c6050a18b314a5ad0b3210edb65a906f868e31c111dede4a6/pluggy-1.5.0.tar.gz", hash = "sha256:2cffa88e94fdc978c4c574f15f9e59b7f4201d439195c3715ca9e2486f1d0cf1", size = 67955 }
wheels = [
    { url = "https://files.pythonhosted.org/packages/88/5f/e351af9a41f866ac3f1fac4ca0613908d9a41741cfcf2228f4ad853b697d/pluggy-1.5.0-py3-none-any.whl", hash = "sha256:44e1ad92c8ca002de6377e165f3e0f1be63266ab4d554740532335b9d75ea669", size = 20556 },
]

[[package]]
name = "polib"
version = "1.2.0"
source = { registry = "https://pypi.org/simple" }
sdist = { url = "https://files.pythonhosted.org/packages/10/9a/79b1067d27e38ddf84fe7da6ec516f1743f31f752c6122193e7bce38bdbf/polib-1.2.0.tar.gz", hash = "sha256:f3ef94aefed6e183e342a8a269ae1fc4742ba193186ad76f175938621dbfc26b", size = 161658 }
wheels = [
    { url = "https://files.pythonhosted.org/packages/6b/99/45bb1f9926efe370c6dbe324741c749658e44cb060124f28dad201202274/polib-1.2.0-py2.py3-none-any.whl", hash = "sha256:1c77ee1b81feb31df9bca258cbc58db1bbb32d10214b173882452c73af06d62d", size = 20634 },
]

[[package]]
name = "progressbar"
version = "2.5"
source = { registry = "https://pypi.org/simple" }
sdist = { url = "https://files.pythonhosted.org/packages/a3/a6/b8e451f6cff1c99b4747a2f7235aa904d2d49e8e1464e0b798272aa84358/progressbar-2.5.tar.gz", hash = "sha256:5d81cb529da2e223b53962afd6c8ca0f05c6670e40309a7219eacc36af9b6c63", size = 10046 }

[[package]]
name = "protobuf"
version = "5.29.3"
source = { registry = "https://pypi.org/simple" }
sdist = { url = "https://files.pythonhosted.org/packages/f7/d1/e0a911544ca9993e0f17ce6d3cc0932752356c1b0a834397f28e63479344/protobuf-5.29.3.tar.gz", hash = "sha256:5da0f41edaf117bde316404bad1a486cb4ededf8e4a54891296f648e8e076620", size = 424945 }
wheels = [
    { url = "https://files.pythonhosted.org/packages/dc/7a/1e38f3cafa022f477ca0f57a1f49962f21ad25850c3ca0acd3b9d0091518/protobuf-5.29.3-cp310-abi3-win32.whl", hash = "sha256:3ea51771449e1035f26069c4c7fd51fba990d07bc55ba80701c78f886bf9c888", size = 422708 },
    { url = "https://files.pythonhosted.org/packages/61/fa/aae8e10512b83de633f2646506a6d835b151edf4b30d18d73afd01447253/protobuf-5.29.3-cp310-abi3-win_amd64.whl", hash = "sha256:a4fa6f80816a9a0678429e84973f2f98cbc218cca434abe8db2ad0bffc98503a", size = 434508 },
    { url = "https://files.pythonhosted.org/packages/dd/04/3eaedc2ba17a088961d0e3bd396eac764450f431621b58a04ce898acd126/protobuf-5.29.3-cp38-abi3-macosx_10_9_universal2.whl", hash = "sha256:a8434404bbf139aa9e1300dbf989667a83d42ddda9153d8ab76e0d5dcaca484e", size = 417825 },
    { url = "https://files.pythonhosted.org/packages/4f/06/7c467744d23c3979ce250397e26d8ad8eeb2bea7b18ca12ad58313c1b8d5/protobuf-5.29.3-cp38-abi3-manylinux2014_aarch64.whl", hash = "sha256:daaf63f70f25e8689c072cfad4334ca0ac1d1e05a92fc15c54eb9cf23c3efd84", size = 319573 },
    { url = "https://files.pythonhosted.org/packages/a8/45/2ebbde52ad2be18d3675b6bee50e68cd73c9e0654de77d595540b5129df8/protobuf-5.29.3-cp38-abi3-manylinux2014_x86_64.whl", hash = "sha256:c027e08a08be10b67c06bf2370b99c811c466398c357e615ca88c91c07f0910f", size = 319672 },
    { url = "https://files.pythonhosted.org/packages/fd/b2/ab07b09e0f6d143dfb839693aa05765257bceaa13d03bf1a696b78323e7a/protobuf-5.29.3-py3-none-any.whl", hash = "sha256:0a18ed4a24198528f2333802eb075e59dea9d679ab7a6c5efb017a59004d849f", size = 172550 },
]

[[package]]
name = "psutil"
version = "7.0.0"
source = { registry = "https://pypi.org/simple" }
sdist = { url = "https://files.pythonhosted.org/packages/2a/80/336820c1ad9286a4ded7e845b2eccfcb27851ab8ac6abece774a6ff4d3de/psutil-7.0.0.tar.gz", hash = "sha256:7be9c3eba38beccb6495ea33afd982a44074b78f28c434a1f51cc07fd315c456", size = 497003 }
wheels = [
    { url = "https://files.pythonhosted.org/packages/ed/e6/2d26234410f8b8abdbf891c9da62bee396583f713fb9f3325a4760875d22/psutil-7.0.0-cp36-abi3-macosx_10_9_x86_64.whl", hash = "sha256:101d71dc322e3cffd7cea0650b09b3d08b8e7c4109dd6809fe452dfd00e58b25", size = 238051 },
    { url = "https://files.pythonhosted.org/packages/04/8b/30f930733afe425e3cbfc0e1468a30a18942350c1a8816acfade80c005c4/psutil-7.0.0-cp36-abi3-macosx_11_0_arm64.whl", hash = "sha256:39db632f6bb862eeccf56660871433e111b6ea58f2caea825571951d4b6aa3da", size = 239535 },
    { url = "https://files.pythonhosted.org/packages/2a/ed/d362e84620dd22876b55389248e522338ed1bf134a5edd3b8231d7207f6d/psutil-7.0.0-cp36-abi3-manylinux_2_12_i686.manylinux2010_i686.manylinux_2_17_i686.manylinux2014_i686.whl", hash = "sha256:1fcee592b4c6f146991ca55919ea3d1f8926497a713ed7faaf8225e174581e91", size = 275004 },
    { url = "https://files.pythonhosted.org/packages/bf/b9/b0eb3f3cbcb734d930fdf839431606844a825b23eaf9a6ab371edac8162c/psutil-7.0.0-cp36-abi3-manylinux_2_12_x86_64.manylinux2010_x86_64.manylinux_2_17_x86_64.manylinux2014_x86_64.whl", hash = "sha256:4b1388a4f6875d7e2aff5c4ca1cc16c545ed41dd8bb596cefea80111db353a34", size = 277986 },
    { url = "https://files.pythonhosted.org/packages/eb/a2/709e0fe2f093556c17fbafda93ac032257242cabcc7ff3369e2cb76a97aa/psutil-7.0.0-cp36-abi3-manylinux_2_17_aarch64.manylinux2014_aarch64.whl", hash = "sha256:a5f098451abc2828f7dc6b58d44b532b22f2088f4999a937557b603ce72b1993", size = 279544 },
    { url = "https://files.pythonhosted.org/packages/50/e6/eecf58810b9d12e6427369784efe814a1eec0f492084ce8eb8f4d89d6d61/psutil-7.0.0-cp37-abi3-win32.whl", hash = "sha256:ba3fcef7523064a6c9da440fc4d6bd07da93ac726b5733c29027d7dc95b39d99", size = 241053 },
    { url = "https://files.pythonhosted.org/packages/50/1b/6921afe68c74868b4c9fa424dad3be35b095e16687989ebbb50ce4fceb7c/psutil-7.0.0-cp37-abi3-win_amd64.whl", hash = "sha256:4cf3d4eb1aa9b348dec30105c55cd9b7d4629285735a102beb4441e38db90553", size = 244885 },
]

[[package]]
name = "ptyprocess"
version = "0.7.0"
source = { registry = "https://pypi.org/simple" }
sdist = { url = "https://files.pythonhosted.org/packages/20/e5/16ff212c1e452235a90aeb09066144d0c5a6a8c0834397e03f5224495c4e/ptyprocess-0.7.0.tar.gz", hash = "sha256:5c5d0a3b48ceee0b48485e0c26037c0acd7d29765ca3fbb5cb3831d347423220", size = 70762 }
wheels = [
    { url = "https://files.pythonhosted.org/packages/22/a6/858897256d0deac81a172289110f31629fc4cee19b6f01283303e18c8db3/ptyprocess-0.7.0-py2.py3-none-any.whl", hash = "sha256:4b41f3967fce3af57cc7e94b888626c18bf37a083e3651ca8feeb66d492fef35", size = 13993 },
]

[[package]]
name = "pyasynchat"
version = "1.0.4"
source = { registry = "https://pypi.org/simple" }
dependencies = [
    { name = "pyasyncore" },
]
sdist = { url = "https://files.pythonhosted.org/packages/8a/fd/aacc6309abcc5a388c66915829cd8175daccac583828fde40a1eea5768e4/pyasynchat-1.0.4.tar.gz", hash = "sha256:3f5333df649e46c56d48c57e6a4b7163fd07f626bfd884e22ef373ab3c3a4670", size = 9747 }
wheels = [
    { url = "https://files.pythonhosted.org/packages/c2/4f/b4a7aa2a35858d40f970bdb63ab3e9deda35d0d2116b9175f929f37d764d/pyasynchat-1.0.4-py3-none-any.whl", hash = "sha256:167feb25d635a01b61338e17e9ab1e3372cd9274005af4083dcda52d51f64a76", size = 7753 },
]

[[package]]
name = "pyasyncore"
version = "1.0.4"
source = { registry = "https://pypi.org/simple" }
sdist = { url = "https://files.pythonhosted.org/packages/25/6e/956e2bc9b47e3310cd524036f506b779a77788c2a1eb732e544240ad346f/pyasyncore-1.0.4.tar.gz", hash = "sha256:2c7a8b9b750ba6260f1e5a061456d61320a80579c6a43d42183417da89c7d5d6", size = 15339 }
wheels = [
    { url = "https://files.pythonhosted.org/packages/38/46/aaa0999302d7a584a033ec23b6ca21a452cf9c7f6d8dce8d174ac407eb3f/pyasyncore-1.0.4-py3-none-any.whl", hash = "sha256:9e5f6dc9dc057c56370b7a5cdb4c4670fd4b0556de2913ed1f428cd6a5366895", size = 10032 },
]

[[package]]
name = "pycodestyle"
version = "2.12.1"
source = { registry = "https://pypi.org/simple" }
sdist = { url = "https://files.pythonhosted.org/packages/43/aa/210b2c9aedd8c1cbeea31a50e42050ad56187754b34eb214c46709445801/pycodestyle-2.12.1.tar.gz", hash = "sha256:6838eae08bbce4f6accd5d5572075c63626a15ee3e6f842df996bf62f6d73521", size = 39232 }
wheels = [
    { url = "https://files.pythonhosted.org/packages/3a/d8/a211b3f85e99a0daa2ddec96c949cac6824bd305b040571b82a03dd62636/pycodestyle-2.12.1-py2.py3-none-any.whl", hash = "sha256:46f0fb92069a7c28ab7bb558f05bfc0110dac69a0cd23c61ea0040283a9d78b3", size = 31284 },
]

[[package]]
name = "pycparser"
version = "2.22"
source = { registry = "https://pypi.org/simple" }
sdist = { url = "https://files.pythonhosted.org/packages/1d/b2/31537cf4b1ca988837256c910a668b553fceb8f069bedc4b1c826024b52c/pycparser-2.22.tar.gz", hash = "sha256:491c8be9c040f5390f5bf44a5b07752bd07f56edf992381b05c701439eec10f6", size = 172736 }
wheels = [
    { url = "https://files.pythonhosted.org/packages/13/a3/a812df4e2dd5696d1f351d58b8fe16a405b234ad2886a0dab9183fb78109/pycparser-2.22-py3-none-any.whl", hash = "sha256:c3702b6d3dd8c7abc1afa565d7e63d53a1d0bd86cdc24edd75470f4de499cfcc", size = 117552 },
]

[[package]]
name = "pydantic"
version = "2.10.6"
source = { registry = "https://pypi.org/simple" }
dependencies = [
    { name = "annotated-types" },
    { name = "pydantic-core" },
    { name = "typing-extensions" },
]
sdist = { url = "https://files.pythonhosted.org/packages/b7/ae/d5220c5c52b158b1de7ca89fc5edb72f304a70a4c540c84c8844bf4008de/pydantic-2.10.6.tar.gz", hash = "sha256:ca5daa827cce33de7a42be142548b0096bf05a7e7b365aebfa5f8eeec7128236", size = 761681 }
wheels = [
    { url = "https://files.pythonhosted.org/packages/f4/3c/8cc1cc84deffa6e25d2d0c688ebb80635dfdbf1dbea3e30c541c8cf4d860/pydantic-2.10.6-py3-none-any.whl", hash = "sha256:427d664bf0b8a2b34ff5dd0f5a18df00591adcee7198fbd71981054cef37b584", size = 431696 },
]

[[package]]
name = "pydantic-core"
version = "2.27.2"
source = { registry = "https://pypi.org/simple" }
dependencies = [
    { name = "typing-extensions" },
]
sdist = { url = "https://files.pythonhosted.org/packages/fc/01/f3e5ac5e7c25833db5eb555f7b7ab24cd6f8c322d3a3ad2d67a952dc0abc/pydantic_core-2.27.2.tar.gz", hash = "sha256:eb026e5a4c1fee05726072337ff51d1efb6f59090b7da90d30ea58625b1ffb39", size = 413443 }
wheels = [
    { url = "https://files.pythonhosted.org/packages/d6/74/51c8a5482ca447871c93e142d9d4a92ead74de6c8dc5e66733e22c9bba89/pydantic_core-2.27.2-cp312-cp312-macosx_10_12_x86_64.whl", hash = "sha256:9e0c8cfefa0ef83b4da9588448b6d8d2a2bf1a53c3f1ae5fca39eb3061e2f0b0", size = 1893127 },
    { url = "https://files.pythonhosted.org/packages/d3/f3/c97e80721735868313c58b89d2de85fa80fe8dfeeed84dc51598b92a135e/pydantic_core-2.27.2-cp312-cp312-macosx_11_0_arm64.whl", hash = "sha256:83097677b8e3bd7eaa6775720ec8e0405f1575015a463285a92bfdfe254529ef", size = 1811340 },
    { url = "https://files.pythonhosted.org/packages/9e/91/840ec1375e686dbae1bd80a9e46c26a1e0083e1186abc610efa3d9a36180/pydantic_core-2.27.2-cp312-cp312-manylinux_2_17_aarch64.manylinux2014_aarch64.whl", hash = "sha256:172fce187655fece0c90d90a678424b013f8fbb0ca8b036ac266749c09438cb7", size = 1822900 },
    { url = "https://files.pythonhosted.org/packages/f6/31/4240bc96025035500c18adc149aa6ffdf1a0062a4b525c932065ceb4d868/pydantic_core-2.27.2-cp312-cp312-manylinux_2_17_armv7l.manylinux2014_armv7l.whl", hash = "sha256:519f29f5213271eeeeb3093f662ba2fd512b91c5f188f3bb7b27bc5973816934", size = 1869177 },
    { url = "https://files.pythonhosted.org/packages/fa/20/02fbaadb7808be578317015c462655c317a77a7c8f0ef274bc016a784c54/pydantic_core-2.27.2-cp312-cp312-manylinux_2_17_ppc64le.manylinux2014_ppc64le.whl", hash = "sha256:05e3a55d124407fffba0dd6b0c0cd056d10e983ceb4e5dbd10dda135c31071d6", size = 2038046 },
    { url = "https://files.pythonhosted.org/packages/06/86/7f306b904e6c9eccf0668248b3f272090e49c275bc488a7b88b0823444a4/pydantic_core-2.27.2-cp312-cp312-manylinux_2_17_s390x.manylinux2014_s390x.whl", hash = "sha256:9c3ed807c7b91de05e63930188f19e921d1fe90de6b4f5cd43ee7fcc3525cb8c", size = 2685386 },
    { url = "https://files.pythonhosted.org/packages/8d/f0/49129b27c43396581a635d8710dae54a791b17dfc50c70164866bbf865e3/pydantic_core-2.27.2-cp312-cp312-manylinux_2_17_x86_64.manylinux2014_x86_64.whl", hash = "sha256:6fb4aadc0b9a0c063206846d603b92030eb6f03069151a625667f982887153e2", size = 1997060 },
    { url = "https://files.pythonhosted.org/packages/0d/0f/943b4af7cd416c477fd40b187036c4f89b416a33d3cc0ab7b82708a667aa/pydantic_core-2.27.2-cp312-cp312-manylinux_2_5_i686.manylinux1_i686.whl", hash = "sha256:28ccb213807e037460326424ceb8b5245acb88f32f3d2777427476e1b32c48c4", size = 2004870 },
    { url = "https://files.pythonhosted.org/packages/35/40/aea70b5b1a63911c53a4c8117c0a828d6790483f858041f47bab0b779f44/pydantic_core-2.27.2-cp312-cp312-musllinux_1_1_aarch64.whl", hash = "sha256:de3cd1899e2c279b140adde9357c4495ed9d47131b4a4eaff9052f23398076b3", size = 1999822 },
    { url = "https://files.pythonhosted.org/packages/f2/b3/807b94fd337d58effc5498fd1a7a4d9d59af4133e83e32ae39a96fddec9d/pydantic_core-2.27.2-cp312-cp312-musllinux_1_1_armv7l.whl", hash = "sha256:220f892729375e2d736b97d0e51466252ad84c51857d4d15f5e9692f9ef12be4", size = 2130364 },
    { url = "https://files.pythonhosted.org/packages/fc/df/791c827cd4ee6efd59248dca9369fb35e80a9484462c33c6649a8d02b565/pydantic_core-2.27.2-cp312-cp312-musllinux_1_1_x86_64.whl", hash = "sha256:a0fcd29cd6b4e74fe8ddd2c90330fd8edf2e30cb52acda47f06dd615ae72da57", size = 2158303 },
    { url = "https://files.pythonhosted.org/packages/9b/67/4e197c300976af185b7cef4c02203e175fb127e414125916bf1128b639a9/pydantic_core-2.27.2-cp312-cp312-win32.whl", hash = "sha256:1e2cb691ed9834cd6a8be61228471d0a503731abfb42f82458ff27be7b2186fc", size = 1834064 },
    { url = "https://files.pythonhosted.org/packages/1f/ea/cd7209a889163b8dcca139fe32b9687dd05249161a3edda62860430457a5/pydantic_core-2.27.2-cp312-cp312-win_amd64.whl", hash = "sha256:cc3f1a99a4f4f9dd1de4fe0312c114e740b5ddead65bb4102884b384c15d8bc9", size = 1989046 },
    { url = "https://files.pythonhosted.org/packages/bc/49/c54baab2f4658c26ac633d798dab66b4c3a9bbf47cff5284e9c182f4137a/pydantic_core-2.27.2-cp312-cp312-win_arm64.whl", hash = "sha256:3911ac9284cd8a1792d3cb26a2da18f3ca26c6908cc434a18f730dc0db7bfa3b", size = 1885092 },
    { url = "https://files.pythonhosted.org/packages/41/b1/9bc383f48f8002f99104e3acff6cba1231b29ef76cfa45d1506a5cad1f84/pydantic_core-2.27.2-cp313-cp313-macosx_10_12_x86_64.whl", hash = "sha256:7d14bd329640e63852364c306f4d23eb744e0f8193148d4044dd3dacdaacbd8b", size = 1892709 },
    { url = "https://files.pythonhosted.org/packages/10/6c/e62b8657b834f3eb2961b49ec8e301eb99946245e70bf42c8817350cbefc/pydantic_core-2.27.2-cp313-cp313-macosx_11_0_arm64.whl", hash = "sha256:82f91663004eb8ed30ff478d77c4d1179b3563df6cdb15c0817cd1cdaf34d154", size = 1811273 },
    { url = "https://files.pythonhosted.org/packages/ba/15/52cfe49c8c986e081b863b102d6b859d9defc63446b642ccbbb3742bf371/pydantic_core-2.27.2-cp313-cp313-manylinux_2_17_aarch64.manylinux2014_aarch64.whl", hash = "sha256:71b24c7d61131bb83df10cc7e687433609963a944ccf45190cfc21e0887b08c9", size = 1823027 },
    { url = "https://files.pythonhosted.org/packages/b1/1c/b6f402cfc18ec0024120602bdbcebc7bdd5b856528c013bd4d13865ca473/pydantic_core-2.27.2-cp313-cp313-manylinux_2_17_armv7l.manylinux2014_armv7l.whl", hash = "sha256:fa8e459d4954f608fa26116118bb67f56b93b209c39b008277ace29937453dc9", size = 1868888 },
    { url = "https://files.pythonhosted.org/packages/bd/7b/8cb75b66ac37bc2975a3b7de99f3c6f355fcc4d89820b61dffa8f1e81677/pydantic_core-2.27.2-cp313-cp313-manylinux_2_17_ppc64le.manylinux2014_ppc64le.whl", hash = "sha256:ce8918cbebc8da707ba805b7fd0b382816858728ae7fe19a942080c24e5b7cd1", size = 2037738 },
    { url = "https://files.pythonhosted.org/packages/c8/f1/786d8fe78970a06f61df22cba58e365ce304bf9b9f46cc71c8c424e0c334/pydantic_core-2.27.2-cp313-cp313-manylinux_2_17_s390x.manylinux2014_s390x.whl", hash = "sha256:eda3f5c2a021bbc5d976107bb302e0131351c2ba54343f8a496dc8783d3d3a6a", size = 2685138 },
    { url = "https://files.pythonhosted.org/packages/a6/74/d12b2cd841d8724dc8ffb13fc5cef86566a53ed358103150209ecd5d1999/pydantic_core-2.27.2-cp313-cp313-manylinux_2_17_x86_64.manylinux2014_x86_64.whl", hash = "sha256:bd8086fa684c4775c27f03f062cbb9eaa6e17f064307e86b21b9e0abc9c0f02e", size = 1997025 },
    { url = "https://files.pythonhosted.org/packages/a0/6e/940bcd631bc4d9a06c9539b51f070b66e8f370ed0933f392db6ff350d873/pydantic_core-2.27.2-cp313-cp313-manylinux_2_5_i686.manylinux1_i686.whl", hash = "sha256:8d9b3388db186ba0c099a6d20f0604a44eabdeef1777ddd94786cdae158729e4", size = 2004633 },
    { url = "https://files.pythonhosted.org/packages/50/cc/a46b34f1708d82498c227d5d80ce615b2dd502ddcfd8376fc14a36655af1/pydantic_core-2.27.2-cp313-cp313-musllinux_1_1_aarch64.whl", hash = "sha256:7a66efda2387de898c8f38c0cf7f14fca0b51a8ef0b24bfea5849f1b3c95af27", size = 1999404 },
    { url = "https://files.pythonhosted.org/packages/ca/2d/c365cfa930ed23bc58c41463bae347d1005537dc8db79e998af8ba28d35e/pydantic_core-2.27.2-cp313-cp313-musllinux_1_1_armv7l.whl", hash = "sha256:18a101c168e4e092ab40dbc2503bdc0f62010e95d292b27827871dc85450d7ee", size = 2130130 },
    { url = "https://files.pythonhosted.org/packages/f4/d7/eb64d015c350b7cdb371145b54d96c919d4db516817f31cd1c650cae3b21/pydantic_core-2.27.2-cp313-cp313-musllinux_1_1_x86_64.whl", hash = "sha256:ba5dd002f88b78a4215ed2f8ddbdf85e8513382820ba15ad5ad8955ce0ca19a1", size = 2157946 },
    { url = "https://files.pythonhosted.org/packages/a4/99/bddde3ddde76c03b65dfd5a66ab436c4e58ffc42927d4ff1198ffbf96f5f/pydantic_core-2.27.2-cp313-cp313-win32.whl", hash = "sha256:1ebaf1d0481914d004a573394f4be3a7616334be70261007e47c2a6fe7e50130", size = 1834387 },
    { url = "https://files.pythonhosted.org/packages/71/47/82b5e846e01b26ac6f1893d3c5f9f3a2eb6ba79be26eef0b759b4fe72946/pydantic_core-2.27.2-cp313-cp313-win_amd64.whl", hash = "sha256:953101387ecf2f5652883208769a79e48db18c6df442568a0b5ccd8c2723abee", size = 1990453 },
    { url = "https://files.pythonhosted.org/packages/51/b2/b2b50d5ecf21acf870190ae5d093602d95f66c9c31f9d5de6062eb329ad1/pydantic_core-2.27.2-cp313-cp313-win_arm64.whl", hash = "sha256:ac4dbfd1691affb8f48c2c13241a2e3b60ff23247cbcf981759c768b6633cf8b", size = 1885186 },
]

[[package]]
name = "pyelftools"
version = "0.31"
source = { registry = "https://pypi.org/simple" }
sdist = { url = "https://files.pythonhosted.org/packages/88/56/0f2d69ed9a0060da009f672ddec8a71c041d098a66f6b1d80264bf6bbdc0/pyelftools-0.31.tar.gz", hash = "sha256:c774416b10310156879443b81187d182d8d9ee499660380e645918b50bc88f99", size = 14108889 }
wheels = [
    { url = "https://files.pythonhosted.org/packages/f8/64/711030d9fe9ccaf6ee3ab1bcf4801c6bb3d0e585af18824a50b016b4f39c/pyelftools-0.31-py3-none-any.whl", hash = "sha256:f52de7b3c7e8c64c8abc04a79a1cf37ac5fb0b8a49809827130b858944840607", size = 180473 },
]

[[package]]
name = "pyflakes"
version = "3.2.0"
source = { registry = "https://pypi.org/simple" }
sdist = { url = "https://files.pythonhosted.org/packages/57/f9/669d8c9c86613c9d568757c7f5824bd3197d7b1c6c27553bc5618a27cce2/pyflakes-3.2.0.tar.gz", hash = "sha256:1c61603ff154621fb2a9172037d84dca3500def8c8b630657d1701f026f8af3f", size = 63788 }
wheels = [
    { url = "https://files.pythonhosted.org/packages/d4/d7/f1b7db88d8e4417c5d47adad627a93547f44bdc9028372dbd2313f34a855/pyflakes-3.2.0-py2.py3-none-any.whl", hash = "sha256:84b5be138a2dfbb40689ca07e2152deb896a65c3a3e24c251c5c62489568074a", size = 62725 },
]

[[package]]
name = "pyftpdlib"
version = "2.0.1"
source = { registry = "https://pypi.org/simple" }
dependencies = [
    { name = "pyasynchat" },
    { name = "pyasyncore" },
]
sdist = { url = "https://files.pythonhosted.org/packages/b4/0c/32bf0a7c88efe147bc3bc6586216d92269d196c59f149b05efa973834946/pyftpdlib-2.0.1.tar.gz", hash = "sha256:ef0d172a82bfae10e2dec222e87533514609d41bf4b0fd0f07e29d4380fb96bf", size = 202285 }

[[package]]
name = "pygit2"
version = "1.13.3"
source = { registry = "https://pypi.org/simple" }
dependencies = [
    { name = "cffi" },
    { name = "setuptools" },
]
sdist = { url = "https://files.pythonhosted.org/packages/09/50/f0795db653ceda94f4388d2b40598c188aa4990715909fabcf16b381b843/pygit2-1.13.3.tar.gz", hash = "sha256:0257c626011e4afb99bdb20875443f706f84201d4c92637f02215b98eac13ded", size = 752098 }
wheels = [
    { url = "https://files.pythonhosted.org/packages/f8/af/e874991f3513e5d56020bed5fbd278dcb1824aaf881d01c7a6436e089ecd/pygit2-1.13.3-cp312-cp312-macosx_10_9_universal2.whl", hash = "sha256:07b17f766c88ce1d05d264b5819e75ad261f3b60e33e4105a71f02467d0f6d39", size = 5793582 },
    { url = "https://files.pythonhosted.org/packages/69/df/a391d29563431e9e107d26b871aebc7adc7a421f801747d4ffac0a29f86e/pygit2-1.13.3-cp312-cp312-manylinux_2_17_aarch64.manylinux2014_aarch64.whl", hash = "sha256:81bfe9ca394cdc896b632f18cd5f9c656a5f6c03c61deb1570b9081f2406776b", size = 4759604 },
    { url = "https://files.pythonhosted.org/packages/cb/f4/927fbb9b1bf35047c410fdcdf83867468248ebef8f45b2418fab540c45aa/pygit2-1.13.3-cp312-cp312-manylinux_2_17_x86_64.manylinux2014_x86_64.whl", hash = "sha256:1c83e6e5ac357a9e87698c1eb25f430846f208bce12362d2209e7c9ac214e00c", size = 5055898 },
    { url = "https://files.pythonhosted.org/packages/6b/f2/fcf58c2b237d426e6f45b7d65fe14ee4e5f45aab5f674af1d82217086fb0/pygit2-1.13.3-cp312-cp312-win32.whl", hash = "sha256:de481a2cee7ef98143109bd9d2b30690022aeb8ba849feeba082a3b48a53c214", size = 1150594 },
    { url = "https://files.pythonhosted.org/packages/e3/53/69d648828082c2a1cf0c5204d2fcae22c80fdc8569d4421e0e48566f9009/pygit2-1.13.3-cp312-cp312-win_amd64.whl", hash = "sha256:0353b55f8bed1742dab15083ee9ee508ed91feb5c2563e2a612af277317030c6", size = 1232240 },
]

[[package]]
name = "pygments"
version = "2.19.1"
source = { registry = "https://pypi.org/simple" }
sdist = { url = "https://files.pythonhosted.org/packages/7c/2d/c3338d48ea6cc0feb8446d8e6937e1408088a72a39937982cc6111d17f84/pygments-2.19.1.tar.gz", hash = "sha256:61c16d2a8576dc0649d9f39e089b5f02bcd27fba10d8fb4dcc28173f7a45151f", size = 4968581 }
wheels = [
    { url = "https://files.pythonhosted.org/packages/8a/0b/9fcc47d19c48b59121088dd6da2488a49d5f72dacf8262e2790a1d2c7d15/pygments-2.19.1-py3-none-any.whl", hash = "sha256:9ea1544ad55cecf4b8242fab6dd35a93bbce657034b0611ee383099054ab6d8c", size = 1225293 },
]

[[package]]
name = "pyinstaller"
version = "6.12.0"
source = { registry = "https://pypi.org/simple" }
dependencies = [
    { name = "altgraph" },
    { name = "macholib", marker = "sys_platform == 'darwin' or (extra == 'group-9-snapcraft-dev-jammy' and extra == 'group-9-snapcraft-dev-noble') or (extra == 'group-9-snapcraft-dev-jammy' and extra == 'group-9-snapcraft-dev-oracular') or (extra == 'group-9-snapcraft-dev-jammy' and extra == 'group-9-snapcraft-dev-plucky') or (extra == 'group-9-snapcraft-dev-noble' and extra == 'group-9-snapcraft-dev-oracular') or (extra == 'group-9-snapcraft-dev-noble' and extra == 'group-9-snapcraft-dev-plucky') or (extra == 'group-9-snapcraft-dev-oracular' and extra == 'group-9-snapcraft-dev-plucky')" },
    { name = "packaging" },
    { name = "pefile", marker = "sys_platform == 'win32' or (extra == 'group-9-snapcraft-dev-jammy' and extra == 'group-9-snapcraft-dev-noble') or (extra == 'group-9-snapcraft-dev-jammy' and extra == 'group-9-snapcraft-dev-oracular') or (extra == 'group-9-snapcraft-dev-jammy' and extra == 'group-9-snapcraft-dev-plucky') or (extra == 'group-9-snapcraft-dev-noble' and extra == 'group-9-snapcraft-dev-oracular') or (extra == 'group-9-snapcraft-dev-noble' and extra == 'group-9-snapcraft-dev-plucky') or (extra == 'group-9-snapcraft-dev-oracular' and extra == 'group-9-snapcraft-dev-plucky')" },
    { name = "pyinstaller-hooks-contrib" },
    { name = "pywin32-ctypes", marker = "sys_platform == 'win32' or (extra == 'group-9-snapcraft-dev-jammy' and extra == 'group-9-snapcraft-dev-noble') or (extra == 'group-9-snapcraft-dev-jammy' and extra == 'group-9-snapcraft-dev-oracular') or (extra == 'group-9-snapcraft-dev-jammy' and extra == 'group-9-snapcraft-dev-plucky') or (extra == 'group-9-snapcraft-dev-noble' and extra == 'group-9-snapcraft-dev-oracular') or (extra == 'group-9-snapcraft-dev-noble' and extra == 'group-9-snapcraft-dev-plucky') or (extra == 'group-9-snapcraft-dev-oracular' and extra == 'group-9-snapcraft-dev-plucky')" },
    { name = "setuptools" },
]
sdist = { url = "https://files.pythonhosted.org/packages/10/c0/001e86a13f9f6104613f198721c72d377fa1fc2a09550cfe1ac9a1d12406/pyinstaller-6.12.0.tar.gz", hash = "sha256:1834797be48ce1b26015af68bdeb3c61a6c7500136f04e0fc65e468115dec777", size = 4267132 }
wheels = [
    { url = "https://files.pythonhosted.org/packages/b2/73/b897a3fda99a14130111abdb978d63da14cbc9932497b5e5064c5fe28187/pyinstaller-6.12.0-py3-none-macosx_10_13_universal2.whl", hash = "sha256:68f1e4cecf88a6272063977fa2a2c69ad37cf568e5901769d7206d0314c74f47", size = 997954 },
    { url = "https://files.pythonhosted.org/packages/4a/bc/0929ed6aca3c5ff3f20f8cfd4f2f7e90f18c9465440e0d151d56d8170851/pyinstaller-6.12.0-py3-none-manylinux2014_aarch64.whl", hash = "sha256:fea76fc9b55ffa730fcf90beb897cce4399938460b0b6f40507fbebfc752c753", size = 714097 },
    { url = "https://files.pythonhosted.org/packages/e1/9a/422d5eb04132e4a4735ca9099a53511324ff7d387b80231fe8dbd67bf322/pyinstaller-6.12.0-py3-none-manylinux2014_i686.whl", hash = "sha256:dac8a27988dbc33cdc34f2046803258bc3f6829de24de52745a5daa22bdba0f1", size = 724471 },
    { url = "https://files.pythonhosted.org/packages/64/1c/5028ba2e09f5b57f6792e9d88e888725224f8f016a07666e48664f6a9fcf/pyinstaller-6.12.0-py3-none-manylinux2014_ppc64le.whl", hash = "sha256:83c7f3bde9871b4a6aa71c66a96e8ba5c21668ce711ed97f510b9382d10aac6c", size = 722753 },
    { url = "https://files.pythonhosted.org/packages/6f/d9/e7742caf4c4dc07d13e355ad2c14c7844c9bb2e66dea4f3386b4644bd106/pyinstaller-6.12.0-py3-none-manylinux2014_s390x.whl", hash = "sha256:a69818815c6e0711c727edc30680cb1f81c691b59de35db81a2d9e0ae26a9ef1", size = 720906 },
    { url = "https://files.pythonhosted.org/packages/80/2b/14404f2dc95d1ec94d08879c62a76d5f26a176fab99fb023c2c70d2ff500/pyinstaller-6.12.0-py3-none-manylinux2014_x86_64.whl", hash = "sha256:a2abf5fde31a8b38b6df7939bcef8ac1d0c51e97e25317ce3555cd675259750f", size = 716959 },
    { url = "https://files.pythonhosted.org/packages/11/a6/5c3a233cf19aa6d4caacf62f7ee1c728486cc20b73f5817be17485d7b7ff/pyinstaller-6.12.0-py3-none-musllinux_1_1_aarch64.whl", hash = "sha256:8e92e9873a616547bbabbb5a3a9843d5f2ab40c3d8b26810acdf0fe257bee4cf", size = 719414 },
    { url = "https://files.pythonhosted.org/packages/24/57/069d35236806b281a3331ef00ff94e43f3b91e4b36350de8b40b4baf9fd3/pyinstaller-6.12.0-py3-none-musllinux_1_1_x86_64.whl", hash = "sha256:aefe502d55c9cf6aeaed7feba80b5f8491ce43f8f2b5fe2d9aadca3ee5a05bc4", size = 715903 },
    { url = "https://files.pythonhosted.org/packages/4d/5f/857de8798836f9d16a620bd0a7c8899bba05b5fda7b3b4432762f148a86d/pyinstaller-6.12.0-py3-none-win32.whl", hash = "sha256:138856a5a503bb69c066377e0a22671b0db063e9cc14d5cf5c798a53561200d3", size = 1290980 },
    { url = "https://files.pythonhosted.org/packages/99/6e/d7d76d4d15f6351f1f942256633b795eec3d6c691d985869df1bf319cd9d/pyinstaller-6.12.0-py3-none-win_amd64.whl", hash = "sha256:0e62d3906309248409f215b386f33afec845214e69cc0f296b93222b26a88f43", size = 1348786 },
    { url = "https://files.pythonhosted.org/packages/47/c2/298ad6a3aa2cacb55cbc1f845068dc1e4a6c966082ffa0e19c69084cbc42/pyinstaller-6.12.0-py3-none-win_arm64.whl", hash = "sha256:0c271896a3a168f4f91827145702543db9c5427f4c7372a6df8c75925a3ac18a", size = 1289617 },
]

[[package]]
name = "pyinstaller-hooks-contrib"
version = "2025.1"
source = { registry = "https://pypi.org/simple" }
dependencies = [
    { name = "packaging" },
    { name = "setuptools" },
]
sdist = { url = "https://files.pythonhosted.org/packages/2f/1b/dc256d42f4217db99b50d6d32dbbf841a41b9615506cde77d2345d94f4a5/pyinstaller_hooks_contrib-2025.1.tar.gz", hash = "sha256:130818f9e9a0a7f2261f1fd66054966a3a50c99d000981c5d1db11d3ad0c6ab2", size = 147043 }
wheels = [
    { url = "https://files.pythonhosted.org/packages/b7/48/833d67a585275e395f351e5787b4b7a8d462d87bca22a8c038f6ffdc2b3c/pyinstaller_hooks_contrib-2025.1-py3-none-any.whl", hash = "sha256:d3c799470cbc0bda60dcc8e6b4ab976777532b77621337f2037f558905e3a8e9", size = 346409 },
]

[[package]]
name = "pylint"
version = "3.3.4"
source = { registry = "https://pypi.org/simple" }
dependencies = [
    { name = "astroid" },
    { name = "colorama", marker = "sys_platform == 'win32' or (extra == 'group-9-snapcraft-dev-jammy' and extra == 'group-9-snapcraft-dev-noble') or (extra == 'group-9-snapcraft-dev-jammy' and extra == 'group-9-snapcraft-dev-oracular') or (extra == 'group-9-snapcraft-dev-jammy' and extra == 'group-9-snapcraft-dev-plucky') or (extra == 'group-9-snapcraft-dev-noble' and extra == 'group-9-snapcraft-dev-oracular') or (extra == 'group-9-snapcraft-dev-noble' and extra == 'group-9-snapcraft-dev-plucky') or (extra == 'group-9-snapcraft-dev-oracular' and extra == 'group-9-snapcraft-dev-plucky')" },
    { name = "dill" },
    { name = "isort" },
    { name = "mccabe" },
    { name = "platformdirs" },
    { name = "tomlkit" },
]
sdist = { url = "https://files.pythonhosted.org/packages/ab/b9/50be49afc91469f832c4bf12318ab4abe56ee9aa3700a89aad5359ad195f/pylint-3.3.4.tar.gz", hash = "sha256:74ae7a38b177e69a9b525d0794bd8183820bfa7eb68cc1bee6e8ed22a42be4ce", size = 1518905 }
wheels = [
    { url = "https://files.pythonhosted.org/packages/0d/8b/eef15df5f4e7aa393de31feb96ca9a3d6639669bd59d589d0685d5ef4e62/pylint-3.3.4-py3-none-any.whl", hash = "sha256:289e6a1eb27b453b08436478391a48cd53bb0efb824873f949e709350f3de018", size = 522280 },
]

[[package]]
name = "pylxd"
version = "2.3.5"
source = { registry = "https://pypi.org/simple" }
dependencies = [
    { name = "cryptography" },
    { name = "python-dateutil" },
    { name = "requests" },
    { name = "requests-toolbelt" },
    { name = "ws4py" },
]
sdist = { url = "https://files.pythonhosted.org/packages/9b/8e/6a31a694560adaba20df521c3102bdecec06a0fea9c73ff1466834e2df30/pylxd-2.3.5.tar.gz", hash = "sha256:d67973dd2dc1728e3e1b41cc973e11e6cbceae87878d193ac04cc2b65a7158ef", size = 71781 }
wheels = [
    { url = "https://files.pythonhosted.org/packages/9e/44/ea48223c7fd42376cc9c6cdff3a8bf3cd19045a3c3722a2fcc9655cfd8a3/pylxd-2.3.5-py3-none-any.whl", hash = "sha256:f74affdb8a852c6241593c6bc022be1d6e2e700d9bc5efb180aeb7e7697a268d", size = 98084 },
]

[[package]]
name = "pymacaroons"
version = "0.13.0"
source = { registry = "https://pypi.org/simple" }
dependencies = [
    { name = "pynacl" },
    { name = "six" },
]
sdist = { url = "https://files.pythonhosted.org/packages/37/b4/52ff00b59e91c4817ca60210c33caf11e85a7f68f7b361748ca2eb50923e/pymacaroons-0.13.0.tar.gz", hash = "sha256:1e6bba42a5f66c245adf38a5a4006a99dcc06a0703786ea636098667d42903b8", size = 21083 }
wheels = [
    { url = "https://files.pythonhosted.org/packages/d8/87/fd9b54258216e3f19671f6e9dd76da1ebc49e93ea0107c986b1071dd3068/pymacaroons-0.13.0-py2.py3-none-any.whl", hash = "sha256:3e14dff6a262fdbf1a15e769ce635a8aea72e6f8f91e408f9a97166c53b91907", size = 19463 },
]

[[package]]
name = "pynacl"
version = "1.5.0"
source = { registry = "https://pypi.org/simple" }
dependencies = [
    { name = "cffi" },
]
sdist = { url = "https://files.pythonhosted.org/packages/a7/22/27582568be639dfe22ddb3902225f91f2f17ceff88ce80e4db396c8986da/PyNaCl-1.5.0.tar.gz", hash = "sha256:8ac7448f09ab85811607bdd21ec2464495ac8b7c66d146bf545b0f08fb9220ba", size = 3392854 }
wheels = [
    { url = "https://files.pythonhosted.org/packages/ce/75/0b8ede18506041c0bf23ac4d8e2971b4161cd6ce630b177d0a08eb0d8857/PyNaCl-1.5.0-cp36-abi3-macosx_10_10_universal2.whl", hash = "sha256:401002a4aaa07c9414132aaed7f6836ff98f59277a234704ff66878c2ee4a0d1", size = 349920 },
    { url = "https://files.pythonhosted.org/packages/59/bb/fddf10acd09637327a97ef89d2a9d621328850a72f1fdc8c08bdf72e385f/PyNaCl-1.5.0-cp36-abi3-manylinux_2_17_aarch64.manylinux2014_aarch64.manylinux_2_24_aarch64.whl", hash = "sha256:52cb72a79269189d4e0dc537556f4740f7f0a9ec41c1322598799b0bdad4ef92", size = 601722 },
    { url = "https://files.pythonhosted.org/packages/5d/70/87a065c37cca41a75f2ce113a5a2c2aa7533be648b184ade58971b5f7ccc/PyNaCl-1.5.0-cp36-abi3-manylinux_2_17_aarch64.manylinux2014_aarch64.whl", hash = "sha256:a36d4a9dda1f19ce6e03c9a784a2921a4b726b02e1c736600ca9c22029474394", size = 680087 },
    { url = "https://files.pythonhosted.org/packages/ee/87/f1bb6a595f14a327e8285b9eb54d41fef76c585a0edef0a45f6fc95de125/PyNaCl-1.5.0-cp36-abi3-manylinux_2_17_x86_64.manylinux2014_x86_64.manylinux_2_24_x86_64.whl", hash = "sha256:0c84947a22519e013607c9be43706dd42513f9e6ae5d39d3613ca1e142fba44d", size = 856678 },
    { url = "https://files.pythonhosted.org/packages/66/28/ca86676b69bf9f90e710571b67450508484388bfce09acf8a46f0b8c785f/PyNaCl-1.5.0-cp36-abi3-manylinux_2_17_x86_64.manylinux2014_x86_64.whl", hash = "sha256:06b8f6fa7f5de8d5d2f7573fe8c863c051225a27b61e6860fd047b1775807858", size = 1133660 },
    { url = "https://files.pythonhosted.org/packages/3d/85/c262db650e86812585e2bc59e497a8f59948a005325a11bbbc9ecd3fe26b/PyNaCl-1.5.0-cp36-abi3-musllinux_1_1_aarch64.whl", hash = "sha256:a422368fc821589c228f4c49438a368831cb5bbc0eab5ebe1d7fac9dded6567b", size = 663824 },
    { url = "https://files.pythonhosted.org/packages/fd/1a/cc308a884bd299b651f1633acb978e8596c71c33ca85e9dc9fa33a5399b9/PyNaCl-1.5.0-cp36-abi3-musllinux_1_1_x86_64.whl", hash = "sha256:61f642bf2378713e2c2e1de73444a3778e5f0a38be6fee0fe532fe30060282ff", size = 1117912 },
    { url = "https://files.pythonhosted.org/packages/25/2d/b7df6ddb0c2a33afdb358f8af6ea3b8c4d1196ca45497dd37a56f0c122be/PyNaCl-1.5.0-cp36-abi3-win32.whl", hash = "sha256:e46dae94e34b085175f8abb3b0aaa7da40767865ac82c928eeb9e57e1ea8a543", size = 204624 },
    { url = "https://files.pythonhosted.org/packages/5e/22/d3db169895faaf3e2eda892f005f433a62db2decbcfbc2f61e6517adfa87/PyNaCl-1.5.0-cp36-abi3-win_amd64.whl", hash = "sha256:20f42270d27e1b6a29f54032090b972d97f0a1b0948cc52392041ef7831fee93", size = 212141 },
]

[[package]]
name = "pyparsing"
version = "3.2.1"
source = { registry = "https://pypi.org/simple" }
sdist = { url = "https://files.pythonhosted.org/packages/8b/1a/3544f4f299a47911c2ab3710f534e52fea62a633c96806995da5d25be4b2/pyparsing-3.2.1.tar.gz", hash = "sha256:61980854fd66de3a90028d679a954d5f2623e83144b5afe5ee86f43d762e5f0a", size = 1067694 }
wheels = [
    { url = "https://files.pythonhosted.org/packages/1c/a7/c8a2d361bf89c0d9577c934ebb7421b25dc84bf3a8e3ac0a40aed9acc547/pyparsing-3.2.1-py3-none-any.whl", hash = "sha256:506ff4f4386c4cec0590ec19e6302d3aedb992fdc02c761e90416f158dacf8e1", size = 107716 },
]

[[package]]
name = "pyramid"
version = "2.0.2"
source = { registry = "https://pypi.org/simple" }
dependencies = [
    { name = "hupper" },
    { name = "plaster" },
    { name = "plaster-pastedeploy" },
    { name = "setuptools" },
    { name = "translationstring" },
    { name = "venusian" },
    { name = "webob" },
    { name = "zope-deprecation" },
    { name = "zope-interface" },
]
sdist = { url = "https://files.pythonhosted.org/packages/47/c3/5d5736e692fc7ff052577f03136b5edfdf1e2e177eff2f4b91206acae11d/pyramid-2.0.2.tar.gz", hash = "sha256:372138a738e4216535cc76dcce6eddd5a1aaca95130f2354fb834264c06f18de", size = 2637533 }
wheels = [
    { url = "https://files.pythonhosted.org/packages/db/41/a2114b8dd2187ae007e022a2baabdc7937cc78211cefc0c01fc5452193af/pyramid-2.0.2-py3-none-any.whl", hash = "sha256:2e6585ac55c147f0a51bc00dadf72075b3bdd9a871b332ff9e5e04117ccd76fa", size = 247277 },
]

[[package]]
name = "pyrfc3339"
version = "1.1"
source = { registry = "https://pypi.org/simple" }
dependencies = [
    { name = "pytz" },
]
sdist = { url = "https://files.pythonhosted.org/packages/00/52/75ea0ae249ba885c9429e421b4f94bc154df68484847f1ac164287d978d7/pyRFC3339-1.1.tar.gz", hash = "sha256:81b8cbe1519cdb79bed04910dd6fa4e181faf8c88dff1e1b987b5f7ab23a5b1a", size = 5290 }
wheels = [
    { url = "https://files.pythonhosted.org/packages/c1/7a/725f5c16756ec6211b1e7eeac09f469084595513917ea069bc023c40a5e2/pyRFC3339-1.1-py2.py3-none-any.whl", hash = "sha256:67196cb83b470709c580bb4738b83165e67c6cc60e1f2e4f286cfcb402a926f4", size = 5669 },
]

[[package]]
name = "pyspelling"
version = "2.10"
source = { registry = "https://pypi.org/simple" }
dependencies = [
    { name = "beautifulsoup4" },
    { name = "html5lib" },
    { name = "lxml" },
    { name = "markdown" },
    { name = "pyyaml" },
    { name = "soupsieve" },
    { name = "wcmatch" },
]
sdist = { url = "https://files.pythonhosted.org/packages/12/07/168a857755a29b7e41550a28cd8f527025bc62fcb36a951d8f3f2eedcdf7/pyspelling-2.10.tar.gz", hash = "sha256:acd67133c1b7cecd410e3d4489e61f2e4b1f0b6acf1ae6c48c240fbb21729c37", size = 148239 }
wheels = [
    { url = "https://files.pythonhosted.org/packages/9f/16/242558b5c5cb73efd52490f1e6bfb03eae63b2585770b9cae78bd491ef0b/pyspelling-2.10-py3-none-any.whl", hash = "sha256:9b079dd238bd0616a49f9ac5df32799beb851dddc5ed7634f551e7df1aeee943", size = 45035 },
]

[[package]]
name = "pytest"
version = "8.3.4"
source = { registry = "https://pypi.org/simple" }
dependencies = [
    { name = "colorama", marker = "sys_platform == 'win32' or (extra == 'group-9-snapcraft-dev-jammy' and extra == 'group-9-snapcraft-dev-noble') or (extra == 'group-9-snapcraft-dev-jammy' and extra == 'group-9-snapcraft-dev-oracular') or (extra == 'group-9-snapcraft-dev-jammy' and extra == 'group-9-snapcraft-dev-plucky') or (extra == 'group-9-snapcraft-dev-noble' and extra == 'group-9-snapcraft-dev-oracular') or (extra == 'group-9-snapcraft-dev-noble' and extra == 'group-9-snapcraft-dev-plucky') or (extra == 'group-9-snapcraft-dev-oracular' and extra == 'group-9-snapcraft-dev-plucky')" },
    { name = "iniconfig" },
    { name = "packaging" },
    { name = "pluggy" },
]
sdist = { url = "https://files.pythonhosted.org/packages/05/35/30e0d83068951d90a01852cb1cef56e5d8a09d20c7f511634cc2f7e0372a/pytest-8.3.4.tar.gz", hash = "sha256:965370d062bce11e73868e0335abac31b4d3de0e82f4007408d242b4f8610761", size = 1445919 }
wheels = [
    { url = "https://files.pythonhosted.org/packages/11/92/76a1c94d3afee238333bc0a42b82935dd8f9cf8ce9e336ff87ee14d9e1cf/pytest-8.3.4-py3-none-any.whl", hash = "sha256:50e16d954148559c9a74109af1eaf0c945ba2d8f30f0a3d3335edde19788b6f6", size = 343083 },
]

[[package]]
name = "pytest-check"
version = "2.5.0"
source = { registry = "https://pypi.org/simple" }
dependencies = [
    { name = "pytest" },
]
sdist = { url = "https://files.pythonhosted.org/packages/ce/d7/32de906d890e3ccdad421b6db2a67ff94ebecb1f933e5f1038b69f007c30/pytest_check-2.5.0.tar.gz", hash = "sha256:3a6be8431c7720287958436d97a6b823eed5ae5ceb7da5572a0e4a9462feaf88", size = 26844 }
wheels = [
    { url = "https://files.pythonhosted.org/packages/27/32/0a60070d720f15823348d0faf431c5851d299ec7d969a62ef0e75f5543bc/pytest_check-2.5.0-py3-none-any.whl", hash = "sha256:5c90dfe92e5e5870b34c1ed7a648aef5c2dfb2273acfba77f35ca648219a33f3", size = 15967 },
]

[[package]]
name = "pytest-cov"
version = "6.0.0"
source = { registry = "https://pypi.org/simple" }
dependencies = [
    { name = "coverage" },
    { name = "pytest" },
]
sdist = { url = "https://files.pythonhosted.org/packages/be/45/9b538de8cef30e17c7b45ef42f538a94889ed6a16f2387a6c89e73220651/pytest-cov-6.0.0.tar.gz", hash = "sha256:fde0b595ca248bb8e2d76f020b465f3b107c9632e6a1d1705f17834c89dcadc0", size = 66945 }
wheels = [
    { url = "https://files.pythonhosted.org/packages/36/3b/48e79f2cd6a61dbbd4807b4ed46cb564b4fd50a76166b1c4ea5c1d9e2371/pytest_cov-6.0.0-py3-none-any.whl", hash = "sha256:eee6f1b9e61008bd34975a4d5bab25801eb31898b032dd55addc93e96fcaaa35", size = 22949 },
]

[[package]]
name = "pytest-mock"
version = "3.14.0"
source = { registry = "https://pypi.org/simple" }
dependencies = [
    { name = "pytest" },
]
sdist = { url = "https://files.pythonhosted.org/packages/c6/90/a955c3ab35ccd41ad4de556596fa86685bf4fc5ffcc62d22d856cfd4e29a/pytest-mock-3.14.0.tar.gz", hash = "sha256:2719255a1efeceadbc056d6bf3df3d1c5015530fb40cf347c0f9afac88410bd0", size = 32814 }
wheels = [
    { url = "https://files.pythonhosted.org/packages/f2/3b/b26f90f74e2986a82df6e7ac7e319b8ea7ccece1caec9f8ab6104dc70603/pytest_mock-3.14.0-py3-none-any.whl", hash = "sha256:0b72c38033392a5f4621342fe11e9219ac11ec9d375f8e2a0c164539e0d70f6f", size = 9863 },
]

[[package]]
name = "pytest-subprocess"
version = "1.5.3"
source = { registry = "https://pypi.org/simple" }
dependencies = [
    { name = "pytest" },
]
sdist = { url = "https://files.pythonhosted.org/packages/32/ae/3ad5c609a5088936608af12f42ad72567a877d3c64303500ebc3b7df0297/pytest_subprocess-1.5.3.tar.gz", hash = "sha256:c00b1140fb0211b3153e09500d770db10770baccbe6e05ee9c140036d1d811d5", size = 42282 }
wheels = [
    { url = "https://files.pythonhosted.org/packages/1b/82/a038e8fdb86d5494a39b8730547ec79767731d02ecb556121e40c0892803/pytest_subprocess-1.5.3-py3-none-any.whl", hash = "sha256:b62580f5a84335fb9f2ec65d49e56a3c93f4722c148fe1771a002835d310a75b", size = 21759 },
]

[[package]]
name = "python-apt"
version = "2.4.0+ubuntu4"
source = { registry = "https://people.canonical.com/~lengau/python-apt-ubuntu-wheels/" }
resolution-markers = [
    "python_full_version >= '3.13'",
    "python_full_version < '3.13'",
]
wheels = [
    { url = "https://people.canonical.com/~lengau/python-apt-ubuntu-wheels/python-apt/python_apt-2.4.0+ubuntu4-cp312-cp312-manylinux_2_35_aarch64.whl" },
    { url = "https://people.canonical.com/~lengau/python-apt-ubuntu-wheels/python-apt/python_apt-2.4.0+ubuntu4-cp312-cp312-manylinux_2_35_ppc64le.whl" },
    { url = "https://people.canonical.com/~lengau/python-apt-ubuntu-wheels/python-apt/python_apt-2.4.0+ubuntu4-cp312-cp312-manylinux_2_35_s390x.whl" },
    { url = "https://people.canonical.com/~lengau/python-apt-ubuntu-wheels/python-apt/python_apt-2.4.0+ubuntu4-cp312-cp312-manylinux_2_35_x86_64.whl" },
    { url = "https://people.canonical.com/~lengau/python-apt-ubuntu-wheels/python-apt/python_apt-2.4.0+ubuntu4-cp313-cp313-manylinux_2_35_aarch64.whl" },
    { url = "https://people.canonical.com/~lengau/python-apt-ubuntu-wheels/python-apt/python_apt-2.4.0+ubuntu4-cp313-cp313-manylinux_2_35_ppc64le.whl" },
    { url = "https://people.canonical.com/~lengau/python-apt-ubuntu-wheels/python-apt/python_apt-2.4.0+ubuntu4-cp313-cp313-manylinux_2_35_s390x.whl" },
    { url = "https://people.canonical.com/~lengau/python-apt-ubuntu-wheels/python-apt/python_apt-2.4.0+ubuntu4-cp313-cp313-manylinux_2_35_x86_64.whl" },
]

[[package]]
name = "python-apt"
version = "2.7.7+ubuntu3"
source = { registry = "https://people.canonical.com/~lengau/python-apt-ubuntu-wheels/" }
resolution-markers = [
    "python_full_version >= '3.13'",
    "python_full_version < '3.13'",
]
wheels = [
    { url = "https://people.canonical.com/~lengau/python-apt-ubuntu-wheels/python-apt/python_apt-2.7.7+ubuntu3-cp312-cp312-manylinux_2_39_aarch64.whl" },
    { url = "https://people.canonical.com/~lengau/python-apt-ubuntu-wheels/python-apt/python_apt-2.7.7+ubuntu3-cp312-cp312-manylinux_2_39_ppc64le.whl" },
    { url = "https://people.canonical.com/~lengau/python-apt-ubuntu-wheels/python-apt/python_apt-2.7.7+ubuntu3-cp312-cp312-manylinux_2_39_riscv64.whl" },
    { url = "https://people.canonical.com/~lengau/python-apt-ubuntu-wheels/python-apt/python_apt-2.7.7+ubuntu3-cp312-cp312-manylinux_2_39_s390x.whl" },
    { url = "https://people.canonical.com/~lengau/python-apt-ubuntu-wheels/python-apt/python_apt-2.7.7+ubuntu3-cp312-cp312-manylinux_2_39_x86_64.whl" },
    { url = "https://people.canonical.com/~lengau/python-apt-ubuntu-wheels/python-apt/python_apt-2.7.7+ubuntu3-cp313-cp313-manylinux_2_39_aarch64.whl" },
    { url = "https://people.canonical.com/~lengau/python-apt-ubuntu-wheels/python-apt/python_apt-2.7.7+ubuntu3-cp313-cp313-manylinux_2_39_ppc64le.whl" },
    { url = "https://people.canonical.com/~lengau/python-apt-ubuntu-wheels/python-apt/python_apt-2.7.7+ubuntu3-cp313-cp313-manylinux_2_39_s390x.whl" },
    { url = "https://people.canonical.com/~lengau/python-apt-ubuntu-wheels/python-apt/python_apt-2.7.7+ubuntu3-cp313-cp313-manylinux_2_39_x86_64.whl" },
]

[[package]]
name = "python-apt"
version = "2.9.0+ubuntu1"
source = { registry = "https://people.canonical.com/~lengau/python-apt-ubuntu-wheels/" }
resolution-markers = [
    "python_full_version >= '3.13'",
    "python_full_version < '3.13'",
]
wheels = [
    { url = "https://people.canonical.com/~lengau/python-apt-ubuntu-wheels/python-apt/python_apt-2.9.0+ubuntu1-cp312-cp312-manylinux_2_40_aarch64.whl" },
    { url = "https://people.canonical.com/~lengau/python-apt-ubuntu-wheels/python-apt/python_apt-2.9.0+ubuntu1-cp312-cp312-manylinux_2_40_ppc64le.whl" },
    { url = "https://people.canonical.com/~lengau/python-apt-ubuntu-wheels/python-apt/python_apt-2.9.0+ubuntu1-cp312-cp312-manylinux_2_40_riscv64.whl" },
    { url = "https://people.canonical.com/~lengau/python-apt-ubuntu-wheels/python-apt/python_apt-2.9.0+ubuntu1-cp312-cp312-manylinux_2_40_s390x.whl" },
    { url = "https://people.canonical.com/~lengau/python-apt-ubuntu-wheels/python-apt/python_apt-2.9.0+ubuntu1-cp312-cp312-manylinux_2_40_x86_64.whl" },
    { url = "https://people.canonical.com/~lengau/python-apt-ubuntu-wheels/python-apt/python_apt-2.9.0+ubuntu1-cp313-cp313-manylinux_2_40_aarch64.whl" },
    { url = "https://people.canonical.com/~lengau/python-apt-ubuntu-wheels/python-apt/python_apt-2.9.0+ubuntu1-cp313-cp313-manylinux_2_40_ppc64le.whl" },
    { url = "https://people.canonical.com/~lengau/python-apt-ubuntu-wheels/python-apt/python_apt-2.9.0+ubuntu1-cp313-cp313-manylinux_2_40_s390x.whl" },
    { url = "https://people.canonical.com/~lengau/python-apt-ubuntu-wheels/python-apt/python_apt-2.9.0+ubuntu1-cp313-cp313-manylinux_2_40_x86_64.whl" },
]

[[package]]
name = "python-dateutil"
version = "2.9.0.post0"
source = { registry = "https://pypi.org/simple" }
dependencies = [
    { name = "six" },
]
sdist = { url = "https://files.pythonhosted.org/packages/66/c0/0c8b6ad9f17a802ee498c46e004a0eb49bc148f2fd230864601a86dcf6db/python-dateutil-2.9.0.post0.tar.gz", hash = "sha256:37dd54208da7e1cd875388217d5e00ebd4179249f90fb72437e91a35459a0ad3", size = 342432 }
wheels = [
    { url = "https://files.pythonhosted.org/packages/ec/57/56b9bcc3c9c6a792fcbaf139543cee77261f3651ca9da0c93f5c1221264b/python_dateutil-2.9.0.post0-py2.py3-none-any.whl", hash = "sha256:a8b2bc7bffae282281c8140a97d3aa9c14da0b136dfe83f850eea9a5f7470427", size = 229892 },
]

[[package]]
name = "python-debian"
version = "0.1.49"
source = { registry = "https://pypi.org/simple" }
dependencies = [
    { name = "chardet" },
]
sdist = { url = "https://files.pythonhosted.org/packages/ce/8d/2ebc549adf1f623d4044b108b30ff5cdac5756b0384cd9dddac63fe53eae/python-debian-0.1.49.tar.gz", hash = "sha256:8cf677a30dbcb4be7a99536c17e11308a827a4d22028dc59a67f6c6dd3f0f58c", size = 121690 }
wheels = [
    { url = "https://files.pythonhosted.org/packages/9c/37/6e38e7aafa55c1257f63ca9f575e8e3cf2560c896c5202a16c9f33ee7657/python_debian-0.1.49-py3-none-any.whl", hash = "sha256:880f3bc52e31599f2a9b432bd7691844286825087fccdcf2f6ffd5cd79a26f9f", size = 132460 },
]

[[package]]
name = "pytz"
version = "2025.1"
source = { registry = "https://pypi.org/simple" }
sdist = { url = "https://files.pythonhosted.org/packages/5f/57/df1c9157c8d5a05117e455d66fd7cf6dbc46974f832b1058ed4856785d8a/pytz-2025.1.tar.gz", hash = "sha256:c2db42be2a2518b28e65f9207c4d05e6ff547d1efa4086469ef855e4ab70178e", size = 319617 }
wheels = [
    { url = "https://files.pythonhosted.org/packages/eb/38/ac33370d784287baa1c3d538978b5e2ea064d4c1b93ffbd12826c190dd10/pytz-2025.1-py2.py3-none-any.whl", hash = "sha256:89dd22dca55b46eac6eda23b2d72721bf1bdfef212645d81513ef5d03038de57", size = 507930 },
]

[[package]]
name = "pywin32"
version = "308"
source = { registry = "https://pypi.org/simple" }
wheels = [
    { url = "https://files.pythonhosted.org/packages/00/7c/d00d6bdd96de4344e06c4afbf218bc86b54436a94c01c71a8701f613aa56/pywin32-308-cp312-cp312-win32.whl", hash = "sha256:587f3e19696f4bf96fde9d8a57cec74a57021ad5f204c9e627e15c33ff568897", size = 5939729 },
    { url = "https://files.pythonhosted.org/packages/21/27/0c8811fbc3ca188f93b5354e7c286eb91f80a53afa4e11007ef661afa746/pywin32-308-cp312-cp312-win_amd64.whl", hash = "sha256:00b3e11ef09ede56c6a43c71f2d31857cf7c54b0ab6e78ac659497abd2834f47", size = 6543015 },
    { url = "https://files.pythonhosted.org/packages/9d/0f/d40f8373608caed2255781a3ad9a51d03a594a1248cd632d6a298daca693/pywin32-308-cp312-cp312-win_arm64.whl", hash = "sha256:9b4de86c8d909aed15b7011182c8cab38c8850de36e6afb1f0db22b8959e3091", size = 7976033 },
    { url = "https://files.pythonhosted.org/packages/a9/a4/aa562d8935e3df5e49c161b427a3a2efad2ed4e9cf81c3de636f1fdddfd0/pywin32-308-cp313-cp313-win32.whl", hash = "sha256:1c44539a37a5b7b21d02ab34e6a4d314e0788f1690d65b48e9b0b89f31abbbed", size = 5938579 },
    { url = "https://files.pythonhosted.org/packages/c7/50/b0efb8bb66210da67a53ab95fd7a98826a97ee21f1d22949863e6d588b22/pywin32-308-cp313-cp313-win_amd64.whl", hash = "sha256:fd380990e792eaf6827fcb7e187b2b4b1cede0585e3d0c9e84201ec27b9905e4", size = 6542056 },
    { url = "https://files.pythonhosted.org/packages/26/df/2b63e3e4f2df0224f8aaf6d131f54fe4e8c96400eb9df563e2aae2e1a1f9/pywin32-308-cp313-cp313-win_arm64.whl", hash = "sha256:ef313c46d4c18dfb82a2431e3051ac8f112ccee1a34f29c263c583c568db63cd", size = 7974986 },
]

[[package]]
name = "pywin32-ctypes"
version = "0.2.3"
source = { registry = "https://pypi.org/simple" }
sdist = { url = "https://files.pythonhosted.org/packages/85/9f/01a1a99704853cb63f253eea009390c88e7131c67e66a0a02099a8c917cb/pywin32-ctypes-0.2.3.tar.gz", hash = "sha256:d162dc04946d704503b2edc4d55f3dba5c1d539ead017afa00142c38b9885755", size = 29471 }
wheels = [
    { url = "https://files.pythonhosted.org/packages/de/3d/8161f7711c017e01ac9f008dfddd9410dff3674334c233bde66e7ba65bbf/pywin32_ctypes-0.2.3-py3-none-any.whl", hash = "sha256:8a1513379d709975552d202d942d9837758905c8d01eb82b8bcc30918929e7b8", size = 30756 },
]

[[package]]
name = "pyxdg"
version = "0.28"
source = { registry = "https://pypi.org/simple" }
sdist = { url = "https://files.pythonhosted.org/packages/b0/25/7998cd2dec731acbd438fbf91bc619603fc5188de0a9a17699a781840452/pyxdg-0.28.tar.gz", hash = "sha256:3267bb3074e934df202af2ee0868575484108581e6f3cb006af1da35395e88b4", size = 77776 }
wheels = [
    { url = "https://files.pythonhosted.org/packages/e5/8d/cf41b66a8110670e3ad03dab9b759704eeed07fa96e90fdc0357b2ba70e2/pyxdg-0.28-py2.py3-none-any.whl", hash = "sha256:bdaf595999a0178ecea4052b7f4195569c1ff4d344567bccdc12dfdf02d545ab", size = 49520 },
]

[[package]]
name = "pyyaml"
version = "6.0.2"
source = { registry = "https://pypi.org/simple" }
sdist = { url = "https://files.pythonhosted.org/packages/54/ed/79a089b6be93607fa5cdaedf301d7dfb23af5f25c398d5ead2525b063e17/pyyaml-6.0.2.tar.gz", hash = "sha256:d584d9ec91ad65861cc08d42e834324ef890a082e591037abe114850ff7bbc3e", size = 130631 }
wheels = [
    { url = "https://files.pythonhosted.org/packages/86/0c/c581167fc46d6d6d7ddcfb8c843a4de25bdd27e4466938109ca68492292c/PyYAML-6.0.2-cp312-cp312-macosx_10_9_x86_64.whl", hash = "sha256:c70c95198c015b85feafc136515252a261a84561b7b1d51e3384e0655ddf25ab", size = 183873 },
    { url = "https://files.pythonhosted.org/packages/a8/0c/38374f5bb272c051e2a69281d71cba6fdb983413e6758b84482905e29a5d/PyYAML-6.0.2-cp312-cp312-macosx_11_0_arm64.whl", hash = "sha256:ce826d6ef20b1bc864f0a68340c8b3287705cae2f8b4b1d932177dcc76721725", size = 173302 },
    { url = "https://files.pythonhosted.org/packages/c3/93/9916574aa8c00aa06bbac729972eb1071d002b8e158bd0e83a3b9a20a1f7/PyYAML-6.0.2-cp312-cp312-manylinux_2_17_aarch64.manylinux2014_aarch64.whl", hash = "sha256:1f71ea527786de97d1a0cc0eacd1defc0985dcf6b3f17bb77dcfc8c34bec4dc5", size = 739154 },
    { url = "https://files.pythonhosted.org/packages/95/0f/b8938f1cbd09739c6da569d172531567dbcc9789e0029aa070856f123984/PyYAML-6.0.2-cp312-cp312-manylinux_2_17_s390x.manylinux2014_s390x.whl", hash = "sha256:9b22676e8097e9e22e36d6b7bda33190d0d400f345f23d4065d48f4ca7ae0425", size = 766223 },
    { url = "https://files.pythonhosted.org/packages/b9/2b/614b4752f2e127db5cc206abc23a8c19678e92b23c3db30fc86ab731d3bd/PyYAML-6.0.2-cp312-cp312-manylinux_2_17_x86_64.manylinux2014_x86_64.whl", hash = "sha256:80bab7bfc629882493af4aa31a4cfa43a4c57c83813253626916b8c7ada83476", size = 767542 },
    { url = "https://files.pythonhosted.org/packages/d4/00/dd137d5bcc7efea1836d6264f049359861cf548469d18da90cd8216cf05f/PyYAML-6.0.2-cp312-cp312-musllinux_1_1_aarch64.whl", hash = "sha256:0833f8694549e586547b576dcfaba4a6b55b9e96098b36cdc7ebefe667dfed48", size = 731164 },
    { url = "https://files.pythonhosted.org/packages/c9/1f/4f998c900485e5c0ef43838363ba4a9723ac0ad73a9dc42068b12aaba4e4/PyYAML-6.0.2-cp312-cp312-musllinux_1_1_x86_64.whl", hash = "sha256:8b9c7197f7cb2738065c481a0461e50ad02f18c78cd75775628afb4d7137fb3b", size = 756611 },
    { url = "https://files.pythonhosted.org/packages/df/d1/f5a275fdb252768b7a11ec63585bc38d0e87c9e05668a139fea92b80634c/PyYAML-6.0.2-cp312-cp312-win32.whl", hash = "sha256:ef6107725bd54b262d6dedcc2af448a266975032bc85ef0172c5f059da6325b4", size = 140591 },
    { url = "https://files.pythonhosted.org/packages/0c/e8/4f648c598b17c3d06e8753d7d13d57542b30d56e6c2dedf9c331ae56312e/PyYAML-6.0.2-cp312-cp312-win_amd64.whl", hash = "sha256:7e7401d0de89a9a855c839bc697c079a4af81cf878373abd7dc625847d25cbd8", size = 156338 },
    { url = "https://files.pythonhosted.org/packages/ef/e3/3af305b830494fa85d95f6d95ef7fa73f2ee1cc8ef5b495c7c3269fb835f/PyYAML-6.0.2-cp313-cp313-macosx_10_13_x86_64.whl", hash = "sha256:efdca5630322a10774e8e98e1af481aad470dd62c3170801852d752aa7a783ba", size = 181309 },
    { url = "https://files.pythonhosted.org/packages/45/9f/3b1c20a0b7a3200524eb0076cc027a970d320bd3a6592873c85c92a08731/PyYAML-6.0.2-cp313-cp313-macosx_11_0_arm64.whl", hash = "sha256:50187695423ffe49e2deacb8cd10510bc361faac997de9efef88badc3bb9e2d1", size = 171679 },
    { url = "https://files.pythonhosted.org/packages/7c/9a/337322f27005c33bcb656c655fa78325b730324c78620e8328ae28b64d0c/PyYAML-6.0.2-cp313-cp313-manylinux_2_17_aarch64.manylinux2014_aarch64.whl", hash = "sha256:0ffe8360bab4910ef1b9e87fb812d8bc0a308b0d0eef8c8f44e0254ab3b07133", size = 733428 },
    { url = "https://files.pythonhosted.org/packages/a3/69/864fbe19e6c18ea3cc196cbe5d392175b4cf3d5d0ac1403ec3f2d237ebb5/PyYAML-6.0.2-cp313-cp313-manylinux_2_17_s390x.manylinux2014_s390x.whl", hash = "sha256:17e311b6c678207928d649faa7cb0d7b4c26a0ba73d41e99c4fff6b6c3276484", size = 763361 },
    { url = "https://files.pythonhosted.org/packages/04/24/b7721e4845c2f162d26f50521b825fb061bc0a5afcf9a386840f23ea19fa/PyYAML-6.0.2-cp313-cp313-manylinux_2_17_x86_64.manylinux2014_x86_64.whl", hash = "sha256:70b189594dbe54f75ab3a1acec5f1e3faa7e8cf2f1e08d9b561cb41b845f69d5", size = 759523 },
    { url = "https://files.pythonhosted.org/packages/2b/b2/e3234f59ba06559c6ff63c4e10baea10e5e7df868092bf9ab40e5b9c56b6/PyYAML-6.0.2-cp313-cp313-musllinux_1_1_aarch64.whl", hash = "sha256:41e4e3953a79407c794916fa277a82531dd93aad34e29c2a514c2c0c5fe971cc", size = 726660 },
    { url = "https://files.pythonhosted.org/packages/fe/0f/25911a9f080464c59fab9027482f822b86bf0608957a5fcc6eaac85aa515/PyYAML-6.0.2-cp313-cp313-musllinux_1_1_x86_64.whl", hash = "sha256:68ccc6023a3400877818152ad9a1033e3db8625d899c72eacb5a668902e4d652", size = 751597 },
    { url = "https://files.pythonhosted.org/packages/14/0d/e2c3b43bbce3cf6bd97c840b46088a3031085179e596d4929729d8d68270/PyYAML-6.0.2-cp313-cp313-win32.whl", hash = "sha256:bc2fa7c6b47d6bc618dd7fb02ef6fdedb1090ec036abab80d4681424b84c1183", size = 140527 },
    { url = "https://files.pythonhosted.org/packages/fa/de/02b54f42487e3d3c6efb3f89428677074ca7bf43aae402517bc7cca949f3/PyYAML-6.0.2-cp313-cp313-win_amd64.whl", hash = "sha256:8388ee1976c416731879ac16da0aff3f63b286ffdd57cdeb95f3f2e085687563", size = 156446 },
]

[[package]]
name = "raven"
version = "6.10.0"
source = { registry = "https://pypi.org/simple" }
sdist = { url = "https://files.pythonhosted.org/packages/79/57/b74a86d74f96b224a477316d418389af9738ba7a63c829477e7a86dd6f47/raven-6.10.0.tar.gz", hash = "sha256:3fa6de6efa2493a7c827472e984ce9b020797d0da16f1db67197bcc23c8fae54", size = 288902 }
wheels = [
    { url = "https://files.pythonhosted.org/packages/bd/8e/62e26a88c0a1bbae677200baf0767c1022321a6555634f8129e6d55c5ddc/raven-6.10.0-py2.py3-none-any.whl", hash = "sha256:44a13f87670836e153951af9a3c80405d36b43097db869a36e92809673692ce4", size = 284314 },
]

[[package]]
name = "regex"
version = "2024.11.6"
source = { registry = "https://pypi.org/simple" }
sdist = { url = "https://files.pythonhosted.org/packages/8e/5f/bd69653fbfb76cf8604468d3b4ec4c403197144c7bfe0e6a5fc9e02a07cb/regex-2024.11.6.tar.gz", hash = "sha256:7ab159b063c52a0333c884e4679f8d7a85112ee3078fe3d9004b2dd875585519", size = 399494 }
wheels = [
    { url = "https://files.pythonhosted.org/packages/ba/30/9a87ce8336b172cc232a0db89a3af97929d06c11ceaa19d97d84fa90a8f8/regex-2024.11.6-cp312-cp312-macosx_10_13_universal2.whl", hash = "sha256:52fb28f528778f184f870b7cf8f225f5eef0a8f6e3778529bdd40c7b3920796a", size = 483781 },
    { url = "https://files.pythonhosted.org/packages/01/e8/00008ad4ff4be8b1844786ba6636035f7ef926db5686e4c0f98093612add/regex-2024.11.6-cp312-cp312-macosx_10_13_x86_64.whl", hash = "sha256:fdd6028445d2460f33136c55eeb1f601ab06d74cb3347132e1c24250187500d9", size = 288455 },
    { url = "https://files.pythonhosted.org/packages/60/85/cebcc0aff603ea0a201667b203f13ba75d9fc8668fab917ac5b2de3967bc/regex-2024.11.6-cp312-cp312-macosx_11_0_arm64.whl", hash = "sha256:805e6b60c54bf766b251e94526ebad60b7de0c70f70a4e6210ee2891acb70bf2", size = 284759 },
    { url = "https://files.pythonhosted.org/packages/94/2b/701a4b0585cb05472a4da28ee28fdfe155f3638f5e1ec92306d924e5faf0/regex-2024.11.6-cp312-cp312-manylinux_2_17_aarch64.manylinux2014_aarch64.whl", hash = "sha256:b85c2530be953a890eaffde05485238f07029600e8f098cdf1848d414a8b45e4", size = 794976 },
    { url = "https://files.pythonhosted.org/packages/4b/bf/fa87e563bf5fee75db8915f7352e1887b1249126a1be4813837f5dbec965/regex-2024.11.6-cp312-cp312-manylinux_2_17_ppc64le.manylinux2014_ppc64le.whl", hash = "sha256:bb26437975da7dc36b7efad18aa9dd4ea569d2357ae6b783bf1118dabd9ea577", size = 833077 },
    { url = "https://files.pythonhosted.org/packages/a1/56/7295e6bad94b047f4d0834e4779491b81216583c00c288252ef625c01d23/regex-2024.11.6-cp312-cp312-manylinux_2_17_s390x.manylinux2014_s390x.whl", hash = "sha256:abfa5080c374a76a251ba60683242bc17eeb2c9818d0d30117b4486be10c59d3", size = 823160 },
    { url = "https://files.pythonhosted.org/packages/fb/13/e3b075031a738c9598c51cfbc4c7879e26729c53aa9cca59211c44235314/regex-2024.11.6-cp312-cp312-manylinux_2_17_x86_64.manylinux2014_x86_64.whl", hash = "sha256:70b7fa6606c2881c1db9479b0eaa11ed5dfa11c8d60a474ff0e095099f39d98e", size = 796896 },
    { url = "https://files.pythonhosted.org/packages/24/56/0b3f1b66d592be6efec23a795b37732682520b47c53da5a32c33ed7d84e3/regex-2024.11.6-cp312-cp312-manylinux_2_5_i686.manylinux1_i686.manylinux_2_17_i686.manylinux2014_i686.whl", hash = "sha256:0c32f75920cf99fe6b6c539c399a4a128452eaf1af27f39bce8909c9a3fd8cbe", size = 783997 },
    { url = "https://files.pythonhosted.org/packages/f9/a1/eb378dada8b91c0e4c5f08ffb56f25fcae47bf52ad18f9b2f33b83e6d498/regex-2024.11.6-cp312-cp312-musllinux_1_2_aarch64.whl", hash = "sha256:982e6d21414e78e1f51cf595d7f321dcd14de1f2881c5dc6a6e23bbbbd68435e", size = 781725 },
    { url = "https://files.pythonhosted.org/packages/83/f2/033e7dec0cfd6dda93390089864732a3409246ffe8b042e9554afa9bff4e/regex-2024.11.6-cp312-cp312-musllinux_1_2_i686.whl", hash = "sha256:a7c2155f790e2fb448faed6dd241386719802296ec588a8b9051c1f5c481bc29", size = 789481 },
    { url = "https://files.pythonhosted.org/packages/83/23/15d4552ea28990a74e7696780c438aadd73a20318c47e527b47a4a5a596d/regex-2024.11.6-cp312-cp312-musllinux_1_2_ppc64le.whl", hash = "sha256:149f5008d286636e48cd0b1dd65018548944e495b0265b45e1bffecce1ef7f39", size = 852896 },
    { url = "https://files.pythonhosted.org/packages/e3/39/ed4416bc90deedbfdada2568b2cb0bc1fdb98efe11f5378d9892b2a88f8f/regex-2024.11.6-cp312-cp312-musllinux_1_2_s390x.whl", hash = "sha256:e5364a4502efca094731680e80009632ad6624084aff9a23ce8c8c6820de3e51", size = 860138 },
    { url = "https://files.pythonhosted.org/packages/93/2d/dd56bb76bd8e95bbce684326302f287455b56242a4f9c61f1bc76e28360e/regex-2024.11.6-cp312-cp312-musllinux_1_2_x86_64.whl", hash = "sha256:0a86e7eeca091c09e021db8eb72d54751e527fa47b8d5787caf96d9831bd02ad", size = 787692 },
    { url = "https://files.pythonhosted.org/packages/0b/55/31877a249ab7a5156758246b9c59539abbeba22461b7d8adc9e8475ff73e/regex-2024.11.6-cp312-cp312-win32.whl", hash = "sha256:32f9a4c643baad4efa81d549c2aadefaeba12249b2adc5af541759237eee1c54", size = 262135 },
    { url = "https://files.pythonhosted.org/packages/38/ec/ad2d7de49a600cdb8dd78434a1aeffe28b9d6fc42eb36afab4a27ad23384/regex-2024.11.6-cp312-cp312-win_amd64.whl", hash = "sha256:a93c194e2df18f7d264092dc8539b8ffb86b45b899ab976aa15d48214138e81b", size = 273567 },
    { url = "https://files.pythonhosted.org/packages/90/73/bcb0e36614601016552fa9344544a3a2ae1809dc1401b100eab02e772e1f/regex-2024.11.6-cp313-cp313-macosx_10_13_universal2.whl", hash = "sha256:a6ba92c0bcdf96cbf43a12c717eae4bc98325ca3730f6b130ffa2e3c3c723d84", size = 483525 },
    { url = "https://files.pythonhosted.org/packages/0f/3f/f1a082a46b31e25291d830b369b6b0c5576a6f7fb89d3053a354c24b8a83/regex-2024.11.6-cp313-cp313-macosx_10_13_x86_64.whl", hash = "sha256:525eab0b789891ac3be914d36893bdf972d483fe66551f79d3e27146191a37d4", size = 288324 },
    { url = "https://files.pythonhosted.org/packages/09/c9/4e68181a4a652fb3ef5099e077faf4fd2a694ea6e0f806a7737aff9e758a/regex-2024.11.6-cp313-cp313-macosx_11_0_arm64.whl", hash = "sha256:086a27a0b4ca227941700e0b31425e7a28ef1ae8e5e05a33826e17e47fbfdba0", size = 284617 },
    { url = "https://files.pythonhosted.org/packages/fc/fd/37868b75eaf63843165f1d2122ca6cb94bfc0271e4428cf58c0616786dce/regex-2024.11.6-cp313-cp313-manylinux_2_17_aarch64.manylinux2014_aarch64.whl", hash = "sha256:bde01f35767c4a7899b7eb6e823b125a64de314a8ee9791367c9a34d56af18d0", size = 795023 },
    { url = "https://files.pythonhosted.org/packages/c4/7c/d4cd9c528502a3dedb5c13c146e7a7a539a3853dc20209c8e75d9ba9d1b2/regex-2024.11.6-cp313-cp313-manylinux_2_17_ppc64le.manylinux2014_ppc64le.whl", hash = "sha256:b583904576650166b3d920d2bcce13971f6f9e9a396c673187f49811b2769dc7", size = 833072 },
    { url = "https://files.pythonhosted.org/packages/4f/db/46f563a08f969159c5a0f0e722260568425363bea43bb7ae370becb66a67/regex-2024.11.6-cp313-cp313-manylinux_2_17_s390x.manylinux2014_s390x.whl", hash = "sha256:1c4de13f06a0d54fa0d5ab1b7138bfa0d883220965a29616e3ea61b35d5f5fc7", size = 823130 },
    { url = "https://files.pythonhosted.org/packages/db/60/1eeca2074f5b87df394fccaa432ae3fc06c9c9bfa97c5051aed70e6e00c2/regex-2024.11.6-cp313-cp313-manylinux_2_17_x86_64.manylinux2014_x86_64.whl", hash = "sha256:3cde6e9f2580eb1665965ce9bf17ff4952f34f5b126beb509fee8f4e994f143c", size = 796857 },
    { url = "https://files.pythonhosted.org/packages/10/db/ac718a08fcee981554d2f7bb8402f1faa7e868c1345c16ab1ebec54b0d7b/regex-2024.11.6-cp313-cp313-manylinux_2_5_i686.manylinux1_i686.manylinux_2_17_i686.manylinux2014_i686.whl", hash = "sha256:0d7f453dca13f40a02b79636a339c5b62b670141e63efd511d3f8f73fba162b3", size = 784006 },
    { url = "https://files.pythonhosted.org/packages/c2/41/7da3fe70216cea93144bf12da2b87367590bcf07db97604edeea55dac9ad/regex-2024.11.6-cp313-cp313-musllinux_1_2_aarch64.whl", hash = "sha256:59dfe1ed21aea057a65c6b586afd2a945de04fc7db3de0a6e3ed5397ad491b07", size = 781650 },
    { url = "https://files.pythonhosted.org/packages/a7/d5/880921ee4eec393a4752e6ab9f0fe28009435417c3102fc413f3fe81c4e5/regex-2024.11.6-cp313-cp313-musllinux_1_2_i686.whl", hash = "sha256:b97c1e0bd37c5cd7902e65f410779d39eeda155800b65fc4d04cc432efa9bc6e", size = 789545 },
    { url = "https://files.pythonhosted.org/packages/dc/96/53770115e507081122beca8899ab7f5ae28ae790bfcc82b5e38976df6a77/regex-2024.11.6-cp313-cp313-musllinux_1_2_ppc64le.whl", hash = "sha256:f9d1e379028e0fc2ae3654bac3cbbef81bf3fd571272a42d56c24007979bafb6", size = 853045 },
    { url = "https://files.pythonhosted.org/packages/31/d3/1372add5251cc2d44b451bd94f43b2ec78e15a6e82bff6a290ef9fd8f00a/regex-2024.11.6-cp313-cp313-musllinux_1_2_s390x.whl", hash = "sha256:13291b39131e2d002a7940fb176e120bec5145f3aeb7621be6534e46251912c4", size = 860182 },
    { url = "https://files.pythonhosted.org/packages/ed/e3/c446a64984ea9f69982ba1a69d4658d5014bc7a0ea468a07e1a1265db6e2/regex-2024.11.6-cp313-cp313-musllinux_1_2_x86_64.whl", hash = "sha256:4f51f88c126370dcec4908576c5a627220da6c09d0bff31cfa89f2523843316d", size = 787733 },
    { url = "https://files.pythonhosted.org/packages/2b/f1/e40c8373e3480e4f29f2692bd21b3e05f296d3afebc7e5dcf21b9756ca1c/regex-2024.11.6-cp313-cp313-win32.whl", hash = "sha256:63b13cfd72e9601125027202cad74995ab26921d8cd935c25f09c630436348ff", size = 262122 },
    { url = "https://files.pythonhosted.org/packages/45/94/bc295babb3062a731f52621cdc992d123111282e291abaf23faa413443ea/regex-2024.11.6-cp313-cp313-win_amd64.whl", hash = "sha256:2b3361af3198667e99927da8b84c1b010752fa4b1115ee30beaa332cabc3ef1a", size = 273545 },
]

[[package]]
name = "requests"
version = "2.32.3"
source = { registry = "https://pypi.org/simple" }
dependencies = [
    { name = "certifi" },
    { name = "charset-normalizer" },
    { name = "idna" },
    { name = "urllib3" },
]
sdist = { url = "https://files.pythonhosted.org/packages/63/70/2bf7780ad2d390a8d301ad0b550f1581eadbd9a20f896afe06353c2a2913/requests-2.32.3.tar.gz", hash = "sha256:55365417734eb18255590a9ff9eb97e9e1da868d4ccd6402399eaf68af20a760", size = 131218 }
wheels = [
    { url = "https://files.pythonhosted.org/packages/f9/9b/335f9764261e915ed497fcdeb11df5dfd6f7bf257d4a6a2a686d80da4d54/requests-2.32.3-py3-none-any.whl", hash = "sha256:70761cfe03c773ceb22aa2f671b4757976145175cdfca038c02654d061d6dcc6", size = 64928 },
]

[[package]]
name = "requests-toolbelt"
version = "1.0.0"
source = { registry = "https://pypi.org/simple" }
dependencies = [
    { name = "requests" },
]
sdist = { url = "https://files.pythonhosted.org/packages/f3/61/d7545dafb7ac2230c70d38d31cbfe4cc64f7144dc41f6e4e4b78ecd9f5bb/requests-toolbelt-1.0.0.tar.gz", hash = "sha256:7681a0a3d047012b5bdc0ee37d7f8f07ebe76ab08caeccfc3921ce23c88d5bc6", size = 206888 }
wheels = [
    { url = "https://files.pythonhosted.org/packages/3f/51/d4db610ef29373b879047326cbf6fa98b6c1969d6f6dc423279de2b1be2c/requests_toolbelt-1.0.0-py2.py3-none-any.whl", hash = "sha256:cccfdd665f0a24fcf4726e690f65639d272bb0637b9b92dfd91a5568ccf6bd06", size = 54481 },
]

[[package]]
name = "requests-unixsocket2"
version = "0.4.2"
source = { registry = "https://pypi.org/simple" }
dependencies = [
    { name = "requests" },
    { name = "urllib3" },
]
sdist = { url = "https://files.pythonhosted.org/packages/14/66/88737c8720685f44e6a1c04cb2185301a6ec4538ac82324f0f33c9dc5fd5/requests_unixsocket2-0.4.2.tar.gz", hash = "sha256:929c58ecc5981f3d127661ceb9ec8c76e0f08d31c52e44ab1462ac0dcd55b5f5", size = 6367 }
wheels = [
    { url = "https://files.pythonhosted.org/packages/43/34/b1072b2b1310572d8b801adcf3b148197eea2f8207f3750f73fcd2a6db5d/requests_unixsocket2-0.4.2-py3-none-any.whl", hash = "sha256:701fcd49d74bc0f759bbe45c4dfda0045fd89652948c2b473b1a312214c3770b", size = 7786 },
]

[[package]]
name = "ruamel-yaml"
version = "0.18.10"
source = { registry = "https://pypi.org/simple" }
dependencies = [
    { name = "ruamel-yaml-clib", marker = "(python_full_version < '3.13' and platform_python_implementation == 'CPython') or (python_full_version >= '3.13' and extra == 'group-9-snapcraft-dev-jammy' and extra == 'group-9-snapcraft-dev-noble') or (python_full_version >= '3.13' and extra == 'group-9-snapcraft-dev-jammy' and extra == 'group-9-snapcraft-dev-oracular') or (python_full_version >= '3.13' and extra == 'group-9-snapcraft-dev-jammy' and extra == 'group-9-snapcraft-dev-plucky') or (python_full_version >= '3.13' and extra == 'group-9-snapcraft-dev-noble' and extra == 'group-9-snapcraft-dev-oracular') or (python_full_version >= '3.13' and extra == 'group-9-snapcraft-dev-noble' and extra == 'group-9-snapcraft-dev-plucky') or (python_full_version >= '3.13' and extra == 'group-9-snapcraft-dev-oracular' and extra == 'group-9-snapcraft-dev-plucky') or (platform_python_implementation != 'CPython' and extra == 'group-9-snapcraft-dev-jammy' and extra == 'group-9-snapcraft-dev-noble') or (platform_python_implementation != 'CPython' and extra == 'group-9-snapcraft-dev-jammy' and extra == 'group-9-snapcraft-dev-oracular') or (platform_python_implementation != 'CPython' and extra == 'group-9-snapcraft-dev-jammy' and extra == 'group-9-snapcraft-dev-plucky') or (platform_python_implementation != 'CPython' and extra == 'group-9-snapcraft-dev-noble' and extra == 'group-9-snapcraft-dev-oracular') or (platform_python_implementation != 'CPython' and extra == 'group-9-snapcraft-dev-noble' and extra == 'group-9-snapcraft-dev-plucky') or (platform_python_implementation != 'CPython' and extra == 'group-9-snapcraft-dev-oracular' and extra == 'group-9-snapcraft-dev-plucky')" },
]
sdist = { url = "https://files.pythonhosted.org/packages/ea/46/f44d8be06b85bc7c4d8c95d658be2b68f27711f279bf9dd0612a5e4794f5/ruamel.yaml-0.18.10.tar.gz", hash = "sha256:20c86ab29ac2153f80a428e1254a8adf686d3383df04490514ca3b79a362db58", size = 143447 }
wheels = [
    { url = "https://files.pythonhosted.org/packages/c2/36/dfc1ebc0081e6d39924a2cc53654497f967a084a436bb64402dfce4254d9/ruamel.yaml-0.18.10-py3-none-any.whl", hash = "sha256:30f22513ab2301b3d2b577adc121c6471f28734d3d9728581245f1e76468b4f1", size = 117729 },
]

[[package]]
name = "ruamel-yaml-clib"
version = "0.2.12"
source = { registry = "https://pypi.org/simple" }
sdist = { url = "https://files.pythonhosted.org/packages/20/84/80203abff8ea4993a87d823a5f632e4d92831ef75d404c9fc78d0176d2b5/ruamel.yaml.clib-0.2.12.tar.gz", hash = "sha256:6c8fbb13ec503f99a91901ab46e0b07ae7941cd527393187039aec586fdfd36f", size = 225315 }
wheels = [
    { url = "https://files.pythonhosted.org/packages/48/41/e7a405afbdc26af961678474a55373e1b323605a4f5e2ddd4a80ea80f628/ruamel.yaml.clib-0.2.12-cp312-cp312-macosx_14_0_arm64.whl", hash = "sha256:20b0f8dc160ba83b6dcc0e256846e1a02d044e13f7ea74a3d1d56ede4e48c632", size = 133433 },
    { url = "https://files.pythonhosted.org/packages/ec/b0/b850385604334c2ce90e3ee1013bd911aedf058a934905863a6ea95e9eb4/ruamel.yaml.clib-0.2.12-cp312-cp312-manylinux2014_aarch64.whl", hash = "sha256:943f32bc9dedb3abff9879edc134901df92cfce2c3d5c9348f172f62eb2d771d", size = 647362 },
    { url = "https://files.pythonhosted.org/packages/44/d0/3f68a86e006448fb6c005aee66565b9eb89014a70c491d70c08de597f8e4/ruamel.yaml.clib-0.2.12-cp312-cp312-manylinux_2_17_x86_64.manylinux2014_x86_64.whl", hash = "sha256:95c3829bb364fdb8e0332c9931ecf57d9be3519241323c5274bd82f709cebc0c", size = 754118 },
    { url = "https://files.pythonhosted.org/packages/52/a9/d39f3c5ada0a3bb2870d7db41901125dbe2434fa4f12ca8c5b83a42d7c53/ruamel.yaml.clib-0.2.12-cp312-cp312-manylinux_2_5_i686.manylinux1_i686.manylinux_2_17_i686.manylinux2014_i686.whl", hash = "sha256:749c16fcc4a2b09f28843cda5a193e0283e47454b63ec4b81eaa2242f50e4ccd", size = 706497 },
    { url = "https://files.pythonhosted.org/packages/b0/fa/097e38135dadd9ac25aecf2a54be17ddf6e4c23e43d538492a90ab3d71c6/ruamel.yaml.clib-0.2.12-cp312-cp312-musllinux_1_1_i686.whl", hash = "sha256:bf165fef1f223beae7333275156ab2022cffe255dcc51c27f066b4370da81e31", size = 698042 },
    { url = "https://files.pythonhosted.org/packages/ec/d5/a659ca6f503b9379b930f13bc6b130c9f176469b73b9834296822a83a132/ruamel.yaml.clib-0.2.12-cp312-cp312-musllinux_1_1_x86_64.whl", hash = "sha256:32621c177bbf782ca5a18ba4d7af0f1082a3f6e517ac2a18b3974d4edf349680", size = 745831 },
    { url = "https://files.pythonhosted.org/packages/db/5d/36619b61ffa2429eeaefaab4f3374666adf36ad8ac6330d855848d7d36fd/ruamel.yaml.clib-0.2.12-cp312-cp312-musllinux_1_2_aarch64.whl", hash = "sha256:b82a7c94a498853aa0b272fd5bc67f29008da798d4f93a2f9f289feb8426a58d", size = 715692 },
    { url = "https://files.pythonhosted.org/packages/b1/82/85cb92f15a4231c89b95dfe08b09eb6adca929ef7df7e17ab59902b6f589/ruamel.yaml.clib-0.2.12-cp312-cp312-win32.whl", hash = "sha256:e8c4ebfcfd57177b572e2040777b8abc537cdef58a2120e830124946aa9b42c5", size = 98777 },
    { url = "https://files.pythonhosted.org/packages/d7/8f/c3654f6f1ddb75daf3922c3d8fc6005b1ab56671ad56ffb874d908bfa668/ruamel.yaml.clib-0.2.12-cp312-cp312-win_amd64.whl", hash = "sha256:0467c5965282c62203273b838ae77c0d29d7638c8a4e3a1c8bdd3602c10904e4", size = 115523 },
    { url = "https://files.pythonhosted.org/packages/29/00/4864119668d71a5fa45678f380b5923ff410701565821925c69780356ffa/ruamel.yaml.clib-0.2.12-cp313-cp313-macosx_14_0_arm64.whl", hash = "sha256:4c8c5d82f50bb53986a5e02d1b3092b03622c02c2eb78e29bec33fd9593bae1a", size = 132011 },
    { url = "https://files.pythonhosted.org/packages/7f/5e/212f473a93ae78c669ffa0cb051e3fee1139cb2d385d2ae1653d64281507/ruamel.yaml.clib-0.2.12-cp313-cp313-manylinux2014_aarch64.whl", hash = "sha256:e7e3736715fbf53e9be2a79eb4db68e4ed857017344d697e8b9749444ae57475", size = 642488 },
    { url = "https://files.pythonhosted.org/packages/1f/8f/ecfbe2123ade605c49ef769788f79c38ddb1c8fa81e01f4dbf5cf1a44b16/ruamel.yaml.clib-0.2.12-cp313-cp313-manylinux_2_17_x86_64.manylinux2014_x86_64.whl", hash = "sha256:0b7e75b4965e1d4690e93021adfcecccbca7d61c7bddd8e22406ef2ff20d74ef", size = 745066 },
    { url = "https://files.pythonhosted.org/packages/e2/a9/28f60726d29dfc01b8decdb385de4ced2ced9faeb37a847bd5cf26836815/ruamel.yaml.clib-0.2.12-cp313-cp313-manylinux_2_5_i686.manylinux1_i686.manylinux_2_17_i686.manylinux2014_i686.whl", hash = "sha256:96777d473c05ee3e5e3c3e999f5d23c6f4ec5b0c38c098b3a5229085f74236c6", size = 701785 },
    { url = "https://files.pythonhosted.org/packages/84/7e/8e7ec45920daa7f76046578e4f677a3215fe8f18ee30a9cb7627a19d9b4c/ruamel.yaml.clib-0.2.12-cp313-cp313-musllinux_1_1_i686.whl", hash = "sha256:3bc2a80e6420ca8b7d3590791e2dfc709c88ab9152c00eeb511c9875ce5778bf", size = 693017 },
    { url = "https://files.pythonhosted.org/packages/c5/b3/d650eaade4ca225f02a648321e1ab835b9d361c60d51150bac49063b83fa/ruamel.yaml.clib-0.2.12-cp313-cp313-musllinux_1_1_x86_64.whl", hash = "sha256:e188d2699864c11c36cdfdada94d781fd5d6b0071cd9c427bceb08ad3d7c70e1", size = 741270 },
    { url = "https://files.pythonhosted.org/packages/87/b8/01c29b924dcbbed75cc45b30c30d565d763b9c4d540545a0eeecffb8f09c/ruamel.yaml.clib-0.2.12-cp313-cp313-musllinux_1_2_aarch64.whl", hash = "sha256:4f6f3eac23941b32afccc23081e1f50612bdbe4e982012ef4f5797986828cd01", size = 709059 },
    { url = "https://files.pythonhosted.org/packages/30/8c/ed73f047a73638257aa9377ad356bea4d96125b305c34a28766f4445cc0f/ruamel.yaml.clib-0.2.12-cp313-cp313-win32.whl", hash = "sha256:6442cb36270b3afb1b4951f060eccca1ce49f3d087ca1ca4563a6eb479cb3de6", size = 98583 },
    { url = "https://files.pythonhosted.org/packages/b0/85/e8e751d8791564dd333d5d9a4eab0a7a115f7e349595417fd50ecae3395c/ruamel.yaml.clib-0.2.12-cp313-cp313-win_amd64.whl", hash = "sha256:e5b8daf27af0b90da7bb903a876477a9e6d7270be6146906b276605997c7e9a3", size = 115190 },
]

[[package]]
name = "secretstorage"
version = "3.3.3"
source = { registry = "https://pypi.org/simple" }
dependencies = [
    { name = "cryptography" },
    { name = "jeepney" },
]
sdist = { url = "https://files.pythonhosted.org/packages/53/a4/f48c9d79cb507ed1373477dbceaba7401fd8a23af63b837fa61f1dcd3691/SecretStorage-3.3.3.tar.gz", hash = "sha256:2403533ef369eca6d2ba81718576c5e0f564d5cca1b58f73a8b23e7d4eeebd77", size = 19739 }
wheels = [
    { url = "https://files.pythonhosted.org/packages/54/24/b4293291fa1dd830f353d2cb163295742fa87f179fcc8a20a306a81978b7/SecretStorage-3.3.3-py3-none-any.whl", hash = "sha256:f356e6628222568e3af06f2eba8df495efa13b3b63081dafd4f7d9a7b7bc9f99", size = 15221 },
]

[[package]]
name = "setuptools"
version = "75.8.0"
source = { registry = "https://pypi.org/simple" }
sdist = { url = "https://files.pythonhosted.org/packages/92/ec/089608b791d210aec4e7f97488e67ab0d33add3efccb83a056cbafe3a2a6/setuptools-75.8.0.tar.gz", hash = "sha256:c5afc8f407c626b8313a86e10311dd3f661c6cd9c09d4bf8c15c0e11f9f2b0e6", size = 1343222 }
wheels = [
    { url = "https://files.pythonhosted.org/packages/69/8a/b9dc7678803429e4a3bc9ba462fa3dd9066824d3c607490235c6a796be5a/setuptools-75.8.0-py3-none-any.whl", hash = "sha256:e3982f444617239225d675215d51f6ba05f845d4eec313da4418fdbb56fb27e3", size = 1228782 },
]

[[package]]
name = "simplejson"
version = "3.19.3"
source = { registry = "https://pypi.org/simple" }
sdist = { url = "https://files.pythonhosted.org/packages/3d/29/085111f19717f865eceaf0d4397bf3e76b08d60428b076b64e2a1903706d/simplejson-3.19.3.tar.gz", hash = "sha256:8e086896c36210ab6050f2f9f095a5f1e03c83fa0e7f296d6cba425411364680", size = 85237 }
wheels = [
    { url = "https://files.pythonhosted.org/packages/20/15/513fea93fafbdd4993eacfcb762965b2ff3d29e618c029e2956174d68c4b/simplejson-3.19.3-cp312-cp312-macosx_10_9_universal2.whl", hash = "sha256:66a0399e21c2112acacfebf3d832ebe2884f823b1c7e6d1363f2944f1db31a99", size = 92921 },
    { url = "https://files.pythonhosted.org/packages/a4/4f/998a907ae1a6c104dc0ee48aa248c2478490152808d34d8e07af57f396c3/simplejson-3.19.3-cp312-cp312-macosx_10_9_x86_64.whl", hash = "sha256:6ef9383c5e05f445be60f1735c1816163c874c0b1ede8bb4390aff2ced34f333", size = 75311 },
    { url = "https://files.pythonhosted.org/packages/db/44/acd6122201e927451869d45952b9ab1d3025cdb5e61548d286d08fbccc08/simplejson-3.19.3-cp312-cp312-macosx_11_0_arm64.whl", hash = "sha256:42e5acf80d4d971238d4df97811286a044d720693092b20a56d5e56b7dcc5d09", size = 74964 },
    { url = "https://files.pythonhosted.org/packages/27/ca/d0a1e8f16e1bbdc0b8c6d88166f45f565ed7285f53928cfef3b6ce78f14d/simplejson-3.19.3-cp312-cp312-manylinux_2_17_aarch64.manylinux2014_aarch64.whl", hash = "sha256:d0b0efc7279d768db7c74d3d07f0b5c81280d16ae3fb14e9081dc903e8360771", size = 150106 },
    { url = "https://files.pythonhosted.org/packages/63/59/0554b78cf26c98e2b9cae3f44723bd72c2394e2afec1a14eedc6211f7187/simplejson-3.19.3-cp312-cp312-manylinux_2_17_ppc64le.manylinux2014_ppc64le.whl", hash = "sha256:0552eb06e7234da892e1d02365cd2b7b2b1f8233aa5aabdb2981587b7cc92ea0", size = 158347 },
    { url = "https://files.pythonhosted.org/packages/b2/fe/9f30890352e431e8508cc569912d3322147d3e7e4f321e48c0adfcb4c97d/simplejson-3.19.3-cp312-cp312-manylinux_2_5_i686.manylinux1_i686.manylinux_2_17_i686.manylinux2014_i686.whl", hash = "sha256:5bf6a3b9a7d7191471b464fe38f684df10eb491ec9ea454003edb45a011ab187", size = 148456 },
    { url = "https://files.pythonhosted.org/packages/37/e3/663a09542ee021d4131162f7a164cb2e7f04ef48433a67591738afbf12ea/simplejson-3.19.3-cp312-cp312-manylinux_2_5_x86_64.manylinux1_x86_64.manylinux_2_17_x86_64.manylinux2014_x86_64.whl", hash = "sha256:7017329ca8d4dca94ad5e59f496e5fc77630aecfc39df381ffc1d37fb6b25832", size = 152190 },
    { url = "https://files.pythonhosted.org/packages/31/20/4e0c4d35e10ff6465003bec304316d822a559a1c38c66ef6892ca199c207/simplejson-3.19.3-cp312-cp312-musllinux_1_2_aarch64.whl", hash = "sha256:67a20641afebf4cfbcff50061f07daad1eace6e7b31d7622b6fa2c40d43900ba", size = 149846 },
    { url = "https://files.pythonhosted.org/packages/08/7a/46e2e072cac3987cbb05946f25167f0ad2fe536748e7405953fd6661a486/simplejson-3.19.3-cp312-cp312-musllinux_1_2_i686.whl", hash = "sha256:dd6a7dabcc4c32daf601bc45e01b79175dde4b52548becea4f9545b0a4428169", size = 151714 },
    { url = "https://files.pythonhosted.org/packages/7f/7d/dbeeac10eb61d5d8858d0bb51121a21050d281dc83af4c557f86da28746c/simplejson-3.19.3-cp312-cp312-musllinux_1_2_ppc64le.whl", hash = "sha256:08f9b443a94e72dd02c87098c96886d35790e79e46b24e67accafbf13b73d43b", size = 158777 },
    { url = "https://files.pythonhosted.org/packages/fc/8f/a98bdbb799c6a4a884b5823db31785a96ba895b4b0f4d8ac345d6fe98bbf/simplejson-3.19.3-cp312-cp312-musllinux_1_2_x86_64.whl", hash = "sha256:fa97278ae6614346b5ca41a45a911f37a3261b57dbe4a00602048652c862c28b", size = 154230 },
    { url = "https://files.pythonhosted.org/packages/b1/db/852eebceb85f969ae40e06babed1a93d3bacb536f187d7a80ff5823a5979/simplejson-3.19.3-cp312-cp312-win32.whl", hash = "sha256:ef28c3b328d29b5e2756903aed888960bc5df39b4c2eab157ae212f70ed5bf74", size = 74002 },
    { url = "https://files.pythonhosted.org/packages/fe/68/9f0e5df0651cb79ef83cba1378765a00ee8038e6201cc82b8e7178a7778e/simplejson-3.19.3-cp312-cp312-win_amd64.whl", hash = "sha256:1e662336db50ad665777e6548b5076329a94a0c3d4a0472971c588b3ef27de3a", size = 75596 },
    { url = "https://files.pythonhosted.org/packages/93/3a/5896821ed543899fcb9c4256c7e71bb110048047349a00f42bc8b8fb379f/simplejson-3.19.3-cp313-cp313-macosx_10_13_universal2.whl", hash = "sha256:0959e6cb62e3994b5a40e31047ff97ef5c4138875fae31659bead691bed55896", size = 92931 },
    { url = "https://files.pythonhosted.org/packages/39/15/5d33d269440912ee40d856db0c8be2b91aba7a219690ab01f86cb0edd590/simplejson-3.19.3-cp313-cp313-macosx_10_13_x86_64.whl", hash = "sha256:7a7bfad839c624e139a4863007233a3f194e7c51551081f9789cba52e4da5167", size = 75318 },
    { url = "https://files.pythonhosted.org/packages/2a/8d/2e7483a2bf7ec53acf7e012bafbda79d7b34f90471dda8e424544a59d484/simplejson-3.19.3-cp313-cp313-macosx_11_0_arm64.whl", hash = "sha256:afab2f7f2486a866ff04d6d905e9386ca6a231379181a3838abce1f32fbdcc37", size = 74971 },
    { url = "https://files.pythonhosted.org/packages/4d/9d/9bdf34437c8834a7cf7246f85e9d5122e30579f512c10a0c2560e994294f/simplejson-3.19.3-cp313-cp313-manylinux_2_17_aarch64.manylinux2014_aarch64.whl", hash = "sha256:d00313681015ac498e1736b304446ee6d1c72c5b287cd196996dad84369998f7", size = 150112 },
    { url = "https://files.pythonhosted.org/packages/a7/e2/1f2ae2d89eaf85f6163c82150180aae5eaa18085cfaf892f8a57d4c51cbd/simplejson-3.19.3-cp313-cp313-manylinux_2_17_ppc64le.manylinux2014_ppc64le.whl", hash = "sha256:d936ae682d5b878af9d9eb4d8bb1fdd5e41275c8eb59ceddb0aeed857bb264a2", size = 158354 },
    { url = "https://files.pythonhosted.org/packages/60/83/26f610adf234c8492b3f30501e12f2271e67790f946c6898fe0c58aefe99/simplejson-3.19.3-cp313-cp313-manylinux_2_5_i686.manylinux1_i686.manylinux_2_17_i686.manylinux2014_i686.whl", hash = "sha256:01c6657485393f2e9b8177c77a7634f13ebe70d5e6de150aae1677d91516ce6b", size = 148455 },
    { url = "https://files.pythonhosted.org/packages/b5/4b/109af50006af77133653c55b5b91b4bd2d579ff8254ce11216c0b75f911b/simplejson-3.19.3-cp313-cp313-manylinux_2_5_x86_64.manylinux1_x86_64.manylinux_2_17_x86_64.manylinux2014_x86_64.whl", hash = "sha256:2a6a750d3c7461b1c47cfc6bba8d9e57a455e7c5f80057d2a82f738040dd1129", size = 152191 },
    { url = "https://files.pythonhosted.org/packages/75/dc/108872a8825cbd99ae6f4334e0490ff1580367baf12198bcaf988f6820ba/simplejson-3.19.3-cp313-cp313-musllinux_1_2_aarch64.whl", hash = "sha256:ea7a4a998c87c5674a27089e022110a1a08a7753f21af3baf09efe9915c23c3c", size = 149954 },
    { url = "https://files.pythonhosted.org/packages/eb/be/deec1d947a5d0472276ab4a4d1a9378dc5ee27f3dc9e54d4f62ffbad7a08/simplejson-3.19.3-cp313-cp313-musllinux_1_2_i686.whl", hash = "sha256:6300680d83a399be2b8f3b0ef7ef90b35d2a29fe6e9c21438097e0938bbc1564", size = 151812 },
    { url = "https://files.pythonhosted.org/packages/e9/58/4ee130702d36b1551ef66e7587eefe56651f3669255bf748cd71691e2434/simplejson-3.19.3-cp313-cp313-musllinux_1_2_ppc64le.whl", hash = "sha256:ab69f811a660c362651ae395eba8ce84f84c944cea0df5718ea0ba9d1e4e7252", size = 158880 },
    { url = "https://files.pythonhosted.org/packages/0f/e1/59cc6a371b60f89e3498d9f4c8109f6b7359094d453f5fe80b2677b777b0/simplejson-3.19.3-cp313-cp313-musllinux_1_2_x86_64.whl", hash = "sha256:256e09d0f94d9c3d177d9e95fd27a68c875a4baa2046633df387b86b652f5747", size = 154344 },
    { url = "https://files.pythonhosted.org/packages/79/45/1b36044670016f5cb25ebd92497427d2d1711ecb454d00f71eb9a00b77cc/simplejson-3.19.3-cp313-cp313-win32.whl", hash = "sha256:2c78293470313aefa9cfc5e3f75ca0635721fb016fb1121c1c5b0cb8cc74712a", size = 74002 },
    { url = "https://files.pythonhosted.org/packages/e2/58/b06226e6b0612f2b1fa13d5273551da259f894566b1eef32249ddfdcce44/simplejson-3.19.3-cp313-cp313-win_amd64.whl", hash = "sha256:3bbcdc438dc1683b35f7a8dc100960c721f922f9ede8127f63bed7dfded4c64c", size = 75599 },
    { url = "https://files.pythonhosted.org/packages/0d/e7/f9fafbd4f39793a20cc52e77bbd766f7384312526d402c382928dc7667f6/simplejson-3.19.3-py3-none-any.whl", hash = "sha256:49cc4c7b940d43bd12bf87ec63f28cbc4964fc4e12c031cc8cd01650f43eb94e", size = 57004 },
]

[[package]]
name = "six"
version = "1.17.0"
source = { registry = "https://pypi.org/simple" }
sdist = { url = "https://files.pythonhosted.org/packages/94/e7/b2c673351809dca68a0e064b6af791aa332cf192da575fd474ed7d6f16a2/six-1.17.0.tar.gz", hash = "sha256:ff70335d468e7eb6ec65b95b99d3a2836546063f63acc5171de367e834932a81", size = 34031 }
wheels = [
    { url = "https://files.pythonhosted.org/packages/b7/ce/149a00dd41f10bc29e5921b496af8b574d8413afcd5e30dfa0ed46c2cc5e/six-1.17.0-py2.py3-none-any.whl", hash = "sha256:4721f391ed90541fddacab5acf947aa0d3dc7d27b2e1e8eda2be8970586c3274", size = 11050 },
]

[[package]]
name = "smmap"
version = "5.0.2"
source = { registry = "https://pypi.org/simple" }
sdist = { url = "https://files.pythonhosted.org/packages/44/cd/a040c4b3119bbe532e5b0732286f805445375489fceaec1f48306068ee3b/smmap-5.0.2.tar.gz", hash = "sha256:26ea65a03958fa0c8a1c7e8c7a58fdc77221b8910f6be2131affade476898ad5", size = 22329 }
wheels = [
    { url = "https://files.pythonhosted.org/packages/04/be/d09147ad1ec7934636ad912901c5fd7667e1c858e19d355237db0d0cd5e4/smmap-5.0.2-py3-none-any.whl", hash = "sha256:b30115f0def7d7531d22a0fb6502488d879e75b260a9db4d0819cfb25403af5e", size = 24303 },
]

[[package]]
name = "snap-helpers"
version = "0.4.2"
source = { registry = "https://pypi.org/simple" }
dependencies = [
    { name = "pyyaml" },
]
sdist = { url = "https://files.pythonhosted.org/packages/50/2a/221ab0a9c0200065bdd8a5d2b131997e3e19ce81832fdf8138a7f5247216/snap-helpers-0.4.2.tar.gz", hash = "sha256:ef3b8621e331bb71afe27e54ef742a7dd2edd9e8026afac285beb42109c8b9a9", size = 20100 }
wheels = [
    { url = "https://files.pythonhosted.org/packages/9b/2c/c1304eb8787bbed23cfc0b07cee6b21e1310ceb6a6f7a4193dab02525c91/snap_helpers-0.4.2-py3-none-any.whl", hash = "sha256:04d0ebd167c943849c99ec68b87829fef4a915cbe9b02d8afc3891d889327327", size = 22805 },
]

[[package]]
name = "snapcraft"
source = { editable = "." }
dependencies = [
    { name = "attrs" },
    { name = "catkin-pkg", marker = "sys_platform == 'linux' or (extra == 'group-9-snapcraft-dev-jammy' and extra == 'group-9-snapcraft-dev-noble') or (extra == 'group-9-snapcraft-dev-jammy' and extra == 'group-9-snapcraft-dev-oracular') or (extra == 'group-9-snapcraft-dev-jammy' and extra == 'group-9-snapcraft-dev-plucky') or (extra == 'group-9-snapcraft-dev-noble' and extra == 'group-9-snapcraft-dev-oracular') or (extra == 'group-9-snapcraft-dev-noble' and extra == 'group-9-snapcraft-dev-plucky') or (extra == 'group-9-snapcraft-dev-oracular' and extra == 'group-9-snapcraft-dev-plucky')" },
    { name = "click" },
    { name = "craft-application", extra = ["remote"] },
    { name = "craft-archives" },
    { name = "craft-cli" },
    { name = "craft-grammar" },
    { name = "craft-parts" },
    { name = "craft-platforms" },
    { name = "craft-providers" },
    { name = "craft-store" },
    { name = "cryptography" },
    { name = "gnupg" },
    { name = "jsonschema" },
    { name = "launchpadlib" },
    { name = "lazr-restfulclient" },
    { name = "lxml" },
    { name = "macaroonbakery" },
    { name = "mypy-extensions" },
    { name = "overrides" },
    { name = "packaging" },
    { name = "progressbar" },
    { name = "pydantic" },
    { name = "pyelftools" },
    { name = "pygit2" },
    { name = "pylxd", marker = "sys_platform == 'linux' or (extra == 'group-9-snapcraft-dev-jammy' and extra == 'group-9-snapcraft-dev-noble') or (extra == 'group-9-snapcraft-dev-jammy' and extra == 'group-9-snapcraft-dev-oracular') or (extra == 'group-9-snapcraft-dev-jammy' and extra == 'group-9-snapcraft-dev-plucky') or (extra == 'group-9-snapcraft-dev-noble' and extra == 'group-9-snapcraft-dev-oracular') or (extra == 'group-9-snapcraft-dev-noble' and extra == 'group-9-snapcraft-dev-plucky') or (extra == 'group-9-snapcraft-dev-oracular' and extra == 'group-9-snapcraft-dev-plucky')" },
    { name = "python-debian", marker = "sys_platform == 'linux' or (extra == 'group-9-snapcraft-dev-jammy' and extra == 'group-9-snapcraft-dev-noble') or (extra == 'group-9-snapcraft-dev-jammy' and extra == 'group-9-snapcraft-dev-oracular') or (extra == 'group-9-snapcraft-dev-jammy' and extra == 'group-9-snapcraft-dev-plucky') or (extra == 'group-9-snapcraft-dev-noble' and extra == 'group-9-snapcraft-dev-oracular') or (extra == 'group-9-snapcraft-dev-noble' and extra == 'group-9-snapcraft-dev-plucky') or (extra == 'group-9-snapcraft-dev-oracular' and extra == 'group-9-snapcraft-dev-plucky')" },
    { name = "pyxdg" },
    { name = "pyyaml" },
    { name = "raven" },
    { name = "requests" },
    { name = "requests-toolbelt" },
    { name = "requests-unixsocket2" },
    { name = "simplejson" },
    { name = "snap-helpers" },
    { name = "tabulate" },
    { name = "tinydb" },
    { name = "toml" },
    { name = "typing-extensions" },
    { name = "validators" },
]

[package.dev-dependencies]
dev = [
    { name = "coverage" },
    { name = "fixtures" },
    { name = "flake8" },
    { name = "mccabe" },
    { name = "pexpect" },
    { name = "pip" },
    { name = "pycodestyle" },
    { name = "pyflakes" },
    { name = "pyftpdlib" },
    { name = "pyinstaller", marker = "sys_platform == 'win32' or (extra == 'group-9-snapcraft-dev-jammy' and extra == 'group-9-snapcraft-dev-noble') or (extra == 'group-9-snapcraft-dev-jammy' and extra == 'group-9-snapcraft-dev-oracular') or (extra == 'group-9-snapcraft-dev-jammy' and extra == 'group-9-snapcraft-dev-plucky') or (extra == 'group-9-snapcraft-dev-noble' and extra == 'group-9-snapcraft-dev-oracular') or (extra == 'group-9-snapcraft-dev-noble' and extra == 'group-9-snapcraft-dev-plucky') or (extra == 'group-9-snapcraft-dev-oracular' and extra == 'group-9-snapcraft-dev-plucky')" },
    { name = "pylint" },
    { name = "pymacaroons" },
    { name = "pyramid" },
    { name = "pytest" },
    { name = "pytest-check" },
    { name = "pytest-cov" },
    { name = "pytest-mock" },
    { name = "pytest-subprocess" },
    { name = "testscenarios" },
]
dev-jammy = [
    { name = "python-apt", version = "2.4.0+ubuntu4", source = { registry = "https://people.canonical.com/~lengau/python-apt-ubuntu-wheels/" }, marker = "sys_platform == 'linux'" },
]
dev-noble = [
    { name = "python-apt", version = "2.7.7+ubuntu3", source = { registry = "https://people.canonical.com/~lengau/python-apt-ubuntu-wheels/" }, marker = "sys_platform == 'linux'" },
]
dev-oracular = [
    { name = "python-apt", version = "2.9.0+ubuntu1", source = { registry = "https://people.canonical.com/~lengau/python-apt-ubuntu-wheels/" }, marker = "sys_platform == 'linux'" },
]
dev-plucky = [
    { name = "python-apt", version = "2.9.0+ubuntu1", source = { registry = "https://people.canonical.com/~lengau/python-apt-ubuntu-wheels/" }, marker = "sys_platform == 'linux'" },
]
docs = [
    { name = "canonical-sphinx", extra = ["full"] },
    { name = "docutils" },
    { name = "pyspelling" },
    { name = "sphinx-autobuild" },
    { name = "sphinx-autodoc-typehints" },
    { name = "sphinx-lint" },
    { name = "sphinx-toolbox" },
    { name = "sphinxcontrib-details-directive" },
    { name = "sphinxext-rediraffe" },
]
lint = [
    { name = "codespell" },
    { name = "mypy" },
    { name = "types-pyyaml" },
    { name = "types-requests" },
    { name = "types-setuptools" },
    { name = "types-simplejson" },
    { name = "types-tabulate" },
    { name = "types-toml" },
    { name = "yamllint" },
]
types = [
    { name = "mypy" },
    { name = "types-pyyaml" },
    { name = "types-requests" },
    { name = "types-setuptools" },
    { name = "types-simplejson" },
    { name = "types-tabulate" },
    { name = "types-toml" },
]

[package.metadata]
requires-dist = [
    { name = "attrs" },
    { name = "catkin-pkg", marker = "sys_platform == 'linux'", specifier = "==1.0.0" },
    { name = "click", specifier = "==8.1.8" },
    { name = "craft-application", extras = ["remote"], specifier = "~=4.10" },
    { name = "craft-archives", specifier = "~=2.1" },
    { name = "craft-cli", specifier = "~=2.15.0" },
    { name = "craft-grammar", specifier = ">=2.0.1,<3.0.0" },
    { name = "craft-parts", specifier = "==2.4.1" },
    { name = "craft-platforms", specifier = "~=0.6" },
    { name = "craft-providers", specifier = "~=2.1" },
    { name = "craft-store", specifier = ">=3.0.2,<4.0.0" },
    { name = "cryptography" },
    { name = "gnupg" },
    { name = "jsonschema", specifier = "==2.5.1" },
    { name = "launchpadlib" },
    { name = "lazr-restfulclient" },
    { name = "lxml" },
    { name = "macaroonbakery" },
    { name = "mypy-extensions" },
    { name = "overrides" },
    { name = "packaging" },
    { name = "progressbar" },
    { name = "pydantic", specifier = "~=2.8" },
    { name = "pyelftools" },
    { name = "pygit2", specifier = "~=1.13.0" },
    { name = "pylxd", marker = "sys_platform == 'linux'" },
    { name = "python-debian", marker = "sys_platform == 'linux'" },
    { name = "pyxdg" },
    { name = "pyyaml" },
    { name = "raven" },
    { name = "requests" },
    { name = "requests-toolbelt" },
    { name = "requests-unixsocket2" },
    { name = "simplejson" },
    { name = "snap-helpers" },
    { name = "tabulate" },
    { name = "tinydb" },
    { name = "toml" },
    { name = "typing-extensions" },
    { name = "validators", specifier = ">=0.28.3" },
]

[package.metadata.requires-dev]
dev = [
    { name = "coverage", extras = ["toml"] },
    { name = "fixtures" },
    { name = "flake8" },
    { name = "mccabe" },
    { name = "pexpect" },
    { name = "pip" },
    { name = "pycodestyle" },
    { name = "pyflakes" },
    { name = "pyftpdlib" },
    { name = "pyinstaller", marker = "sys_platform == 'win32'" },
    { name = "pylint" },
    { name = "pymacaroons" },
    { name = "pyramid" },
    { name = "pytest" },
    { name = "pytest-check" },
    { name = "pytest-cov" },
    { name = "pytest-mock" },
    { name = "pytest-subprocess" },
    { name = "testscenarios" },
]
dev-jammy = [{ name = "python-apt", marker = "sys_platform == 'linux'", specifier = "~=2.4.0", index = "https://people.canonical.com/~lengau/python-apt-ubuntu-wheels/" }]
dev-noble = [{ name = "python-apt", marker = "sys_platform == 'linux'", specifier = "~=2.7.0", index = "https://people.canonical.com/~lengau/python-apt-ubuntu-wheels/" }]
dev-oracular = [{ name = "python-apt", marker = "sys_platform == 'linux'", specifier = ">=2.9.0", index = "https://people.canonical.com/~lengau/python-apt-ubuntu-wheels/" }]
dev-plucky = [{ name = "python-apt", marker = "sys_platform == 'linux'", specifier = ">=2.9.0", index = "https://people.canonical.com/~lengau/python-apt-ubuntu-wheels/" }]
docs = [
    { name = "canonical-sphinx", extras = ["full"], specifier = ">=0.2.0" },
    { name = "docutils", specifier = "<0.20" },
    { name = "pyspelling" },
    { name = "sphinx-autobuild" },
    { name = "sphinx-autodoc-typehints" },
    { name = "sphinx-lint" },
    { name = "sphinx-toolbox" },
    { name = "sphinxcontrib-details-directive" },
    { name = "sphinxext-rediraffe", specifier = "==0.2.7" },
]
lint = [
    { name = "codespell", extras = ["toml"] },
    { name = "mypy" },
    { name = "types-pyyaml" },
    { name = "types-requests", specifier = "==2.31.0.6" },
    { name = "types-setuptools" },
    { name = "types-simplejson" },
    { name = "types-tabulate" },
    { name = "types-toml" },
    { name = "yamllint", specifier = "~=1.34" },
]
types = [
    { name = "mypy" },
    { name = "types-pyyaml" },
    { name = "types-requests", specifier = "==2.31.0.6" },
    { name = "types-setuptools" },
    { name = "types-simplejson" },
    { name = "types-tabulate" },
    { name = "types-toml" },
]

[[package]]
name = "sniffio"
version = "1.3.1"
source = { registry = "https://pypi.org/simple" }
sdist = { url = "https://files.pythonhosted.org/packages/a2/87/a6771e1546d97e7e041b6ae58d80074f81b7d5121207425c964ddf5cfdbd/sniffio-1.3.1.tar.gz", hash = "sha256:f4324edc670a0f49750a81b895f35c3adb843cca46f0530f79fc1babb23789dc", size = 20372 }
wheels = [
    { url = "https://files.pythonhosted.org/packages/e9/44/75a9c9421471a6c4805dbf2356f7c181a29c1879239abab1ea2cc8f38b40/sniffio-1.3.1-py3-none-any.whl", hash = "sha256:2f6da418d1f1e0fddd844478f41680e794e6051915791a034ff65e5f100525a2", size = 10235 },
]

[[package]]
name = "snowballstemmer"
version = "2.2.0"
source = { registry = "https://pypi.org/simple" }
sdist = { url = "https://files.pythonhosted.org/packages/44/7b/af302bebf22c749c56c9c3e8ae13190b5b5db37a33d9068652e8f73b7089/snowballstemmer-2.2.0.tar.gz", hash = "sha256:09b16deb8547d3412ad7b590689584cd0fe25ec8db3be37788be3810cbf19cb1", size = 86699 }
wheels = [
    { url = "https://files.pythonhosted.org/packages/ed/dc/c02e01294f7265e63a7315fe086dd1df7dacb9f840a804da846b96d01b96/snowballstemmer-2.2.0-py2.py3-none-any.whl", hash = "sha256:c8e1716e83cc398ae16824e5572ae04e0d9fc2c6b985fb0f900f5f0c96ecba1a", size = 93002 },
]

[[package]]
name = "soupsieve"
version = "2.6"
source = { registry = "https://pypi.org/simple" }
sdist = { url = "https://files.pythonhosted.org/packages/d7/ce/fbaeed4f9fb8b2daa961f90591662df6a86c1abf25c548329a86920aedfb/soupsieve-2.6.tar.gz", hash = "sha256:e2e68417777af359ec65daac1057404a3c8a5455bb8abc36f1a9866ab1a51abb", size = 101569 }
wheels = [
    { url = "https://files.pythonhosted.org/packages/d1/c2/fe97d779f3ef3b15f05c94a2f1e3d21732574ed441687474db9d342a7315/soupsieve-2.6-py3-none-any.whl", hash = "sha256:e72c4ff06e4fb6e4b5a9f0f55fe6e81514581fca1515028625d0f299c602ccc9", size = 36186 },
]

[[package]]
name = "sphinx"
version = "7.3.7"
source = { registry = "https://pypi.org/simple" }
dependencies = [
    { name = "alabaster" },
    { name = "babel" },
    { name = "colorama", marker = "sys_platform == 'win32' or (extra == 'group-9-snapcraft-dev-jammy' and extra == 'group-9-snapcraft-dev-noble') or (extra == 'group-9-snapcraft-dev-jammy' and extra == 'group-9-snapcraft-dev-oracular') or (extra == 'group-9-snapcraft-dev-jammy' and extra == 'group-9-snapcraft-dev-plucky') or (extra == 'group-9-snapcraft-dev-noble' and extra == 'group-9-snapcraft-dev-oracular') or (extra == 'group-9-snapcraft-dev-noble' and extra == 'group-9-snapcraft-dev-plucky') or (extra == 'group-9-snapcraft-dev-oracular' and extra == 'group-9-snapcraft-dev-plucky')" },
    { name = "docutils" },
    { name = "imagesize" },
    { name = "jinja2" },
    { name = "packaging" },
    { name = "pygments" },
    { name = "requests" },
    { name = "snowballstemmer" },
    { name = "sphinxcontrib-applehelp" },
    { name = "sphinxcontrib-devhelp" },
    { name = "sphinxcontrib-htmlhelp" },
    { name = "sphinxcontrib-jsmath" },
    { name = "sphinxcontrib-qthelp" },
    { name = "sphinxcontrib-serializinghtml" },
]
sdist = { url = "https://files.pythonhosted.org/packages/b7/0a/b88033900b1582f5ed8f880263363daef968d1cd064175e32abfd9714410/sphinx-7.3.7.tar.gz", hash = "sha256:a4a7db75ed37531c05002d56ed6948d4c42f473a36f46e1382b0bd76ca9627bc", size = 7094808 }
wheels = [
    { url = "https://files.pythonhosted.org/packages/b4/fa/130c32ed94cf270e3d0b9ded16fb7b2c8fea86fa7263c29a696a30c1dde7/sphinx-7.3.7-py3-none-any.whl", hash = "sha256:413f75440be4cacf328f580b4274ada4565fb2187d696a84970c23f77b64d8c3", size = 3335650 },
]

[[package]]
name = "sphinx-autobuild"
version = "2024.10.3"
source = { registry = "https://pypi.org/simple" }
dependencies = [
    { name = "colorama" },
    { name = "sphinx" },
    { name = "starlette" },
    { name = "uvicorn" },
    { name = "watchfiles" },
    { name = "websockets" },
]
sdist = { url = "https://files.pythonhosted.org/packages/a5/2c/155e1de2c1ba96a72e5dba152c509a8b41e047ee5c2def9e9f0d812f8be7/sphinx_autobuild-2024.10.3.tar.gz", hash = "sha256:248150f8f333e825107b6d4b86113ab28fa51750e5f9ae63b59dc339be951fb1", size = 14023 }
wheels = [
    { url = "https://files.pythonhosted.org/packages/18/c0/eba125db38c84d3c74717008fd3cb5000b68cd7e2cbafd1349c6a38c3d3b/sphinx_autobuild-2024.10.3-py3-none-any.whl", hash = "sha256:158e16c36f9d633e613c9aaf81c19b0fc458ca78b112533b20dafcda430d60fa", size = 11908 },
]

[[package]]
name = "sphinx-autodoc-typehints"
version = "2.3.0"
source = { registry = "https://pypi.org/simple" }
dependencies = [
    { name = "sphinx" },
]
sdist = { url = "https://files.pythonhosted.org/packages/74/cd/03e7b917230dc057922130a79ba0240df1693bfd76727ea33fae84b39138/sphinx_autodoc_typehints-2.3.0.tar.gz", hash = "sha256:535c78ed2d6a1bad393ba9f3dfa2602cf424e2631ee207263e07874c38fde084", size = 40709 }
wheels = [
    { url = "https://files.pythonhosted.org/packages/a0/f3/e0a4ce49da4b6f4e4ce84b3c39a0677831884cb9d8a87ccbf1e9e56e53ac/sphinx_autodoc_typehints-2.3.0-py3-none-any.whl", hash = "sha256:3098e2c6d0ba99eacd013eb06861acc9b51c6e595be86ab05c08ee5506ac0c67", size = 19836 },
]

[[package]]
name = "sphinx-basic-ng"
version = "1.0.0b2"
source = { registry = "https://pypi.org/simple" }
dependencies = [
    { name = "sphinx" },
]
sdist = { url = "https://files.pythonhosted.org/packages/98/0b/a866924ded68efec7a1759587a4e478aec7559d8165fac8b2ad1c0e774d6/sphinx_basic_ng-1.0.0b2.tar.gz", hash = "sha256:9ec55a47c90c8c002b5960c57492ec3021f5193cb26cebc2dc4ea226848651c9", size = 20736 }
wheels = [
    { url = "https://files.pythonhosted.org/packages/3c/dd/018ce05c532a22007ac58d4f45232514cd9d6dd0ee1dc374e309db830983/sphinx_basic_ng-1.0.0b2-py3-none-any.whl", hash = "sha256:eb09aedbabfb650607e9b4b68c9d240b90b1e1be221d6ad71d61c52e29f7932b", size = 22496 },
]

[[package]]
name = "sphinx-copybutton"
version = "0.5.2"
source = { registry = "https://pypi.org/simple" }
dependencies = [
    { name = "sphinx" },
]
sdist = { url = "https://files.pythonhosted.org/packages/fc/2b/a964715e7f5295f77509e59309959f4125122d648f86b4fe7d70ca1d882c/sphinx-copybutton-0.5.2.tar.gz", hash = "sha256:4cf17c82fb9646d1bc9ca92ac280813a3b605d8c421225fd9913154103ee1fbd", size = 23039 }
wheels = [
    { url = "https://files.pythonhosted.org/packages/9e/48/1ea60e74949eecb12cdd6ac43987f9fd331156388dcc2319b45e2ebb81bf/sphinx_copybutton-0.5.2-py3-none-any.whl", hash = "sha256:fb543fd386d917746c9a2c50360c7905b605726b9355cd26e9974857afeae06e", size = 13343 },
]

[[package]]
name = "sphinx-design"
version = "0.6.1"
source = { registry = "https://pypi.org/simple" }
dependencies = [
    { name = "sphinx" },
]
sdist = { url = "https://files.pythonhosted.org/packages/2b/69/b34e0cb5336f09c6866d53b4a19d76c227cdec1bbc7ac4de63ca7d58c9c7/sphinx_design-0.6.1.tar.gz", hash = "sha256:b44eea3719386d04d765c1a8257caca2b3e6f8421d7b3a5e742c0fd45f84e632", size = 2193689 }
wheels = [
    { url = "https://files.pythonhosted.org/packages/c6/43/65c0acbd8cc6f50195a3a1fc195c404988b15c67090e73c7a41a9f57d6bd/sphinx_design-0.6.1-py3-none-any.whl", hash = "sha256:b11f37db1a802a183d61b159d9a202314d4d2fe29c163437001324fe2f19549c", size = 2215338 },
]

[[package]]
name = "sphinx-jinja2-compat"
version = "0.3.0"
source = { registry = "https://pypi.org/simple" }
dependencies = [
    { name = "jinja2" },
    { name = "markupsafe" },
    { name = "standard-imghdr", marker = "python_full_version >= '3.13' or (extra == 'group-9-snapcraft-dev-jammy' and extra == 'group-9-snapcraft-dev-noble') or (extra == 'group-9-snapcraft-dev-jammy' and extra == 'group-9-snapcraft-dev-oracular') or (extra == 'group-9-snapcraft-dev-jammy' and extra == 'group-9-snapcraft-dev-plucky') or (extra == 'group-9-snapcraft-dev-noble' and extra == 'group-9-snapcraft-dev-oracular') or (extra == 'group-9-snapcraft-dev-noble' and extra == 'group-9-snapcraft-dev-plucky') or (extra == 'group-9-snapcraft-dev-oracular' and extra == 'group-9-snapcraft-dev-plucky')" },
]
sdist = { url = "https://files.pythonhosted.org/packages/26/df/27282da6f8c549f765beca9de1a5fc56f9651ed87711a5cac1e914137753/sphinx_jinja2_compat-0.3.0.tar.gz", hash = "sha256:f3c1590b275f42e7a654e081db5e3e5fb97f515608422bde94015ddf795dfe7c", size = 4998 }
wheels = [
    { url = "https://files.pythonhosted.org/packages/6f/42/2fd09d672eaaa937d6893d8b747d07943f97a6e5e30653aee6ebd339b704/sphinx_jinja2_compat-0.3.0-py3-none-any.whl", hash = "sha256:b1e4006d8e1ea31013fa9946d1b075b0c8d2a42c6e3425e63542c1e9f8be9084", size = 7883 },
]

[[package]]
name = "sphinx-lint"
version = "1.0.0"
source = { registry = "https://pypi.org/simple" }
dependencies = [
    { name = "polib" },
    { name = "regex" },
]
sdist = { url = "https://files.pythonhosted.org/packages/cf/46/f2dad36a4076e9ce88498b25b3f0de82eb7d341ea0ef715cd6c48005bcef/sphinx_lint-1.0.0.tar.gz", hash = "sha256:6eafdb44172ce526f405bf36c713eb246f1340ec2d667e7298e2487ed76decd2", size = 33574 }
wheels = [
    { url = "https://files.pythonhosted.org/packages/31/d2/a130ffba531af7cbbb0e7ad24c7d577d3de0b797437f61d3a7234ed6d836/sphinx_lint-1.0.0-py3-none-any.whl", hash = "sha256:6117a0f340b2dc73eadfc57db7531d4477e0929f92a0c1a2f61e6edbc272f0bc", size = 20163 },
]

[[package]]
name = "sphinx-notfound-page"
version = "1.1.0"
source = { registry = "https://pypi.org/simple" }
dependencies = [
    { name = "sphinx" },
]
sdist = { url = "https://files.pythonhosted.org/packages/6a/b2/67603444a8ee97b4a8ea71b0a9d6bab1727ed65e362c87e02f818ee57b8a/sphinx_notfound_page-1.1.0.tar.gz", hash = "sha256:913e1754370bb3db201d9300d458a8b8b5fb22e9246a816643a819a9ea2b8067", size = 7392 }
wheels = [
    { url = "https://files.pythonhosted.org/packages/cd/d4/019fe439c840a7966012bbb95ccbdd81c5c10271749706793b43beb05145/sphinx_notfound_page-1.1.0-py3-none-any.whl", hash = "sha256:835dc76ff7914577a1f58d80a2c8418fb6138c0932c8da8adce4d9096fbcd389", size = 8167 },
]

[[package]]
name = "sphinx-prompt"
version = "1.8.0"
source = { registry = "https://pypi.org/simple" }
dependencies = [
    { name = "docutils" },
    { name = "pygments" },
    { name = "sphinx" },
]
sdist = { url = "https://files.pythonhosted.org/packages/e7/fb/7a07b8df1ca2418147a6b13e3f6b445071f2565198b45efa631d0d6ef0cd/sphinx_prompt-1.8.0.tar.gz", hash = "sha256:47482f86fcec29662fdfd23e7c04ef03582714195d01f5d565403320084372ed", size = 5121 }
wheels = [
    { url = "https://files.pythonhosted.org/packages/39/49/f890a2668b7cbf375f5528b549c8d36dd2e801b0fbb7b2b5ef65663ecb6c/sphinx_prompt-1.8.0-py3-none-any.whl", hash = "sha256:369ecc633f0711886f9b3a078c83264245be1adf46abeeb9b88b5519e4b51007", size = 7298 },
]

[[package]]
name = "sphinx-reredirects"
version = "0.1.5"
source = { registry = "https://pypi.org/simple" }
dependencies = [
    { name = "sphinx" },
]
sdist = { url = "https://files.pythonhosted.org/packages/f9/1d/b1229d825a418738ce1a03930629a7b873cd6a0ff05953493604de35a3d5/sphinx_reredirects-0.1.5.tar.gz", hash = "sha256:cfa753b441020a22708ce8eb17d4fd553a28fc87a609330092917ada2a6da0d8", size = 7095 }
wheels = [
    { url = "https://files.pythonhosted.org/packages/34/97/1f8143f87330f4c9ccc2c08ae9cd3cb1ce2944c51e98dd7ff141154fbcc7/sphinx_reredirects-0.1.5-py3-none-any.whl", hash = "sha256:444ae1438fba4418242ca76d6a6de3eaee82aaf0d8f2b0cac71a15d32ce6eba2", size = 5673 },
]

[[package]]
name = "sphinx-tabs"
version = "3.4.5"
source = { registry = "https://pypi.org/simple" }
dependencies = [
    { name = "docutils" },
    { name = "pygments" },
    { name = "sphinx" },
]
sdist = { url = "https://files.pythonhosted.org/packages/27/32/ab475e252dc2b704e82a91141fa404cdd8901a5cf34958fd22afacebfccd/sphinx-tabs-3.4.5.tar.gz", hash = "sha256:ba9d0c1e3e37aaadd4b5678449eb08176770e0fc227e769b6ce747df3ceea531", size = 16070 }
wheels = [
    { url = "https://files.pythonhosted.org/packages/20/9f/4ac7dbb9f23a2ff5a10903a4f9e9f43e0ff051f63a313e989c962526e305/sphinx_tabs-3.4.5-py3-none-any.whl", hash = "sha256:92cc9473e2ecf1828ca3f6617d0efc0aa8acb06b08c56ba29d1413f2f0f6cf09", size = 9904 },
]

[[package]]
name = "sphinx-toolbox"
version = "3.8.2"
source = { registry = "https://pypi.org/simple" }
dependencies = [
    { name = "apeye" },
    { name = "autodocsumm" },
    { name = "beautifulsoup4" },
    { name = "cachecontrol", extra = ["filecache"] },
    { name = "dict2css" },
    { name = "docutils" },
    { name = "domdf-python-tools" },
    { name = "filelock" },
    { name = "html5lib" },
    { name = "ruamel-yaml" },
    { name = "sphinx" },
    { name = "sphinx-autodoc-typehints" },
    { name = "sphinx-jinja2-compat" },
    { name = "sphinx-prompt" },
    { name = "sphinx-tabs" },
    { name = "tabulate" },
    { name = "typing-extensions" },
]
sdist = { url = "https://files.pythonhosted.org/packages/39/91/61445ccb49f653f706230daf874f0fb4385c748f8e221f44881717c80c1d/sphinx_toolbox-3.8.2.tar.gz", hash = "sha256:2d65b9cee1d313c84cdb01317764791b1bdfbd6a1e6aa056e464137d18a6b9eb", size = 111998 }
wheels = [
    { url = "https://files.pythonhosted.org/packages/e3/c4/be739b65467ff53bef26fc36478dbb0e01e289375983338d2247a8c2f87e/sphinx_toolbox-3.8.2-py3-none-any.whl", hash = "sha256:c65d03274f07a6bfb3f56123ae40e1e003a49709b7cda9b75d9e53e569d34581", size = 194693 },
]

[[package]]
name = "sphinxcontrib-applehelp"
version = "2.0.0"
source = { registry = "https://pypi.org/simple" }
sdist = { url = "https://files.pythonhosted.org/packages/ba/6e/b837e84a1a704953c62ef8776d45c3e8d759876b4a84fe14eba2859106fe/sphinxcontrib_applehelp-2.0.0.tar.gz", hash = "sha256:2f29ef331735ce958efa4734873f084941970894c6090408b079c61b2e1c06d1", size = 20053 }
wheels = [
    { url = "https://files.pythonhosted.org/packages/5d/85/9ebeae2f76e9e77b952f4b274c27238156eae7979c5421fba91a28f4970d/sphinxcontrib_applehelp-2.0.0-py3-none-any.whl", hash = "sha256:4cd3f0ec4ac5dd9c17ec65e9ab272c9b867ea77425228e68ecf08d6b28ddbdb5", size = 119300 },
]

[[package]]
name = "sphinxcontrib-details-directive"
version = "0.1.0"
source = { registry = "https://pypi.org/simple" }
dependencies = [
    { name = "sphinx" },
]
sdist = { url = "https://files.pythonhosted.org/packages/62/0a/2de87a4f6e0e33415692ed4b03e0b7dfde7d91a691d1486c1577191f875c/sphinxcontrib-details-directive-0.1.0.tar.gz", hash = "sha256:78bd6a67f786a21868abf0e6a5973340d7e7a6fd71b1890de9c856f92877b38b", size = 7969 }
wheels = [
    { url = "https://files.pythonhosted.org/packages/10/9e/9cb96fbdca829ba3eb094d966d0f48bb018215e73f96c8750088e73f2f19/sphinxcontrib_details_directive-0.1.0-py2.py3-none-any.whl", hash = "sha256:ed4d4f47b36e3e905601d425945cbe9d50d4cbcf9964bbf9c863d5a983fb7bf6", size = 10724 },
]

[[package]]
name = "sphinxcontrib-devhelp"
version = "2.0.0"
source = { registry = "https://pypi.org/simple" }
sdist = { url = "https://files.pythonhosted.org/packages/f6/d2/5beee64d3e4e747f316bae86b55943f51e82bb86ecd325883ef65741e7da/sphinxcontrib_devhelp-2.0.0.tar.gz", hash = "sha256:411f5d96d445d1d73bb5d52133377b4248ec79db5c793ce7dbe59e074b4dd1ad", size = 12967 }
wheels = [
    { url = "https://files.pythonhosted.org/packages/35/7a/987e583882f985fe4d7323774889ec58049171828b58c2217e7f79cdf44e/sphinxcontrib_devhelp-2.0.0-py3-none-any.whl", hash = "sha256:aefb8b83854e4b0998877524d1029fd3e6879210422ee3780459e28a1f03a8a2", size = 82530 },
]

[[package]]
name = "sphinxcontrib-htmlhelp"
version = "2.1.0"
source = { registry = "https://pypi.org/simple" }
sdist = { url = "https://files.pythonhosted.org/packages/43/93/983afd9aa001e5201eab16b5a444ed5b9b0a7a010541e0ddfbbfd0b2470c/sphinxcontrib_htmlhelp-2.1.0.tar.gz", hash = "sha256:c9e2916ace8aad64cc13a0d233ee22317f2b9025b9cf3295249fa985cc7082e9", size = 22617 }
wheels = [
    { url = "https://files.pythonhosted.org/packages/0a/7b/18a8c0bcec9182c05a0b3ec2a776bba4ead82750a55ff798e8d406dae604/sphinxcontrib_htmlhelp-2.1.0-py3-none-any.whl", hash = "sha256:166759820b47002d22914d64a075ce08f4c46818e17cfc9470a9786b759b19f8", size = 98705 },
]

[[package]]
name = "sphinxcontrib-jquery"
version = "4.1"
source = { registry = "https://pypi.org/simple" }
dependencies = [
    { name = "sphinx" },
]
sdist = { url = "https://files.pythonhosted.org/packages/de/f3/aa67467e051df70a6330fe7770894b3e4f09436dea6881ae0b4f3d87cad8/sphinxcontrib-jquery-4.1.tar.gz", hash = "sha256:1620739f04e36a2c779f1a131a2dfd49b2fd07351bf1968ced074365933abc7a", size = 122331 }
wheels = [
    { url = "https://files.pythonhosted.org/packages/76/85/749bd22d1a68db7291c89e2ebca53f4306c3f205853cf31e9de279034c3c/sphinxcontrib_jquery-4.1-py2.py3-none-any.whl", hash = "sha256:f936030d7d0147dd026a4f2b5a57343d233f1fc7b363f68b3d4f1cb0993878ae", size = 121104 },
]

[[package]]
name = "sphinxcontrib-jsmath"
version = "1.0.1"
source = { registry = "https://pypi.org/simple" }
sdist = { url = "https://files.pythonhosted.org/packages/b2/e8/9ed3830aeed71f17c026a07a5097edcf44b692850ef215b161b8ad875729/sphinxcontrib-jsmath-1.0.1.tar.gz", hash = "sha256:a9925e4a4587247ed2191a22df5f6970656cb8ca2bd6284309578f2153e0c4b8", size = 5787 }
wheels = [
    { url = "https://files.pythonhosted.org/packages/c2/42/4c8646762ee83602e3fb3fbe774c2fac12f317deb0b5dbeeedd2d3ba4b77/sphinxcontrib_jsmath-1.0.1-py2.py3-none-any.whl", hash = "sha256:2ec2eaebfb78f3f2078e73666b1415417a116cc848b72e5172e596c871103178", size = 5071 },
]

[[package]]
name = "sphinxcontrib-qthelp"
version = "2.0.0"
source = { registry = "https://pypi.org/simple" }
sdist = { url = "https://files.pythonhosted.org/packages/68/bc/9104308fc285eb3e0b31b67688235db556cd5b0ef31d96f30e45f2e51cae/sphinxcontrib_qthelp-2.0.0.tar.gz", hash = "sha256:4fe7d0ac8fc171045be623aba3e2a8f613f8682731f9153bb2e40ece16b9bbab", size = 17165 }
wheels = [
    { url = "https://files.pythonhosted.org/packages/27/83/859ecdd180cacc13b1f7e857abf8582a64552ea7a061057a6c716e790fce/sphinxcontrib_qthelp-2.0.0-py3-none-any.whl", hash = "sha256:b18a828cdba941ccd6ee8445dbe72ffa3ef8cbe7505d8cd1fa0d42d3f2d5f3eb", size = 88743 },
]

[[package]]
name = "sphinxcontrib-serializinghtml"
version = "2.0.0"
source = { registry = "https://pypi.org/simple" }
sdist = { url = "https://files.pythonhosted.org/packages/3b/44/6716b257b0aa6bfd51a1b31665d1c205fb12cb5ad56de752dfa15657de2f/sphinxcontrib_serializinghtml-2.0.0.tar.gz", hash = "sha256:e9d912827f872c029017a53f0ef2180b327c3f7fd23c87229f7a8e8b70031d4d", size = 16080 }
wheels = [
    { url = "https://files.pythonhosted.org/packages/52/a7/d2782e4e3f77c8450f727ba74a8f12756d5ba823d81b941f1b04da9d033a/sphinxcontrib_serializinghtml-2.0.0-py3-none-any.whl", hash = "sha256:6e2cb0eef194e10c27ec0023bfeb25badbbb5868244cf5bc5bdc04e4464bf331", size = 92072 },
]

[[package]]
name = "sphinxext-opengraph"
version = "0.9.1"
source = { registry = "https://pypi.org/simple" }
dependencies = [
    { name = "sphinx" },
]
sdist = { url = "https://files.pythonhosted.org/packages/1c/5b/4302fe33c88dbfb572e2c1cad26735164c23f16fb8dba94ddb1867d0ef06/sphinxext-opengraph-0.9.1.tar.gz", hash = "sha256:dd2868a1e7c9497977fbbf44cc0844a42af39ca65fe1bb0272518af225d06fc5", size = 1034511 }
wheels = [
    { url = "https://files.pythonhosted.org/packages/92/0a/970b80b4fa1feeb6deb6f2e22d4cb14e388b27b315a1afdb9db930ff91a4/sphinxext_opengraph-0.9.1-py3-none-any.whl", hash = "sha256:b3b230cc6a5b5189139df937f0d9c7b23c7c204493b22646273687969dcb760e", size = 1005241 },
]

[[package]]
name = "sphinxext-rediraffe"
version = "0.2.7"
source = { registry = "https://pypi.org/simple" }
dependencies = [
    { name = "sphinx" },
]
sdist = { url = "https://files.pythonhosted.org/packages/1f/b4/e5fbb493f796430230189a1ce5f9beff1ac1b98619fc71ed35deca6059a5/sphinxext-rediraffe-0.2.7.tar.gz", hash = "sha256:651dcbfae5ffda9ffd534dfb8025f36120e5efb6ea1a33f5420023862b9f725d", size = 8735 }
wheels = [
    { url = "https://files.pythonhosted.org/packages/76/4f/c8797e796199e55cf6c8979ecdf5f4b09b81e93f87b3193c759faea63263/sphinxext_rediraffe-0.2.7-py3-none-any.whl", hash = "sha256:9e430a52d4403847f4ffb3a8dd6dfc34a9fe43525305131f52ed899743a5fd8c", size = 8267 },
]

[[package]]
name = "standard-imghdr"
version = "3.10.14"
source = { registry = "https://pypi.org/simple" }
sdist = { url = "https://files.pythonhosted.org/packages/09/d2/2eb5521072c9598886035c65c023f39f7384bcb73eed70794f469e34efac/standard_imghdr-3.10.14.tar.gz", hash = "sha256:2598fe2e7c540dbda34b233295e10957ab8dc8ac6f3bd9eaa8d38be167232e52", size = 5474 }
wheels = [
    { url = "https://files.pythonhosted.org/packages/fb/d0/9852f70eb01f814843530c053542b72d30e9fbf74da7abb0107e71938389/standard_imghdr-3.10.14-py3-none-any.whl", hash = "sha256:cdf6883163349624dee9a81d2853a20260337c4cd41c04e99c082e01833a08e2", size = 5598 },
]

[[package]]
<<<<<<< HEAD
name = "starlette"
version = "0.45.3"
source = { registry = "https://pypi.org/simple" }
dependencies = [
    { name = "anyio" },
]
sdist = { url = "https://files.pythonhosted.org/packages/ff/fb/2984a686808b89a6781526129a4b51266f678b2d2b97ab2d325e56116df8/starlette-0.45.3.tar.gz", hash = "sha256:2cbcba2a75806f8a41c722141486f37c28e30a0921c5f6fe4346cb0dcee1302f", size = 2574076 }
wheels = [
    { url = "https://files.pythonhosted.org/packages/d9/61/f2b52e107b1fc8944b33ef56bf6ac4ebbe16d91b94d2b87ce013bf63fb84/starlette-0.45.3-py3-none-any.whl", hash = "sha256:dfb6d332576f136ec740296c7e8bb8c8a7125044e7c6da30744718880cdd059d", size = 71507 },
=======
name = "starcraft"
source = { editable = "." }

[package.dev-dependencies]
dev = [
    { name = "build" },
    { name = "coverage", extra = ["toml"] },
    { name = "mypy", extra = ["reports"] },
    { name = "pytest" },
    { name = "pytest-cov" },
    { name = "pytest-mock" },
    { name = "types-colorama" },
    { name = "types-pygments" },
    { name = "types-setuptools" },
]
docs = [
    { name = "canonical-sphinx" },
    { name = "sphinx-autobuild" },
    { name = "sphinx-lint" },
    { name = "sphinx-pydantic" },
    { name = "sphinx-toolbox" },
    { name = "sphinxext-rediraffe" },
]
types = [
    { name = "mypy", extra = ["reports"] },
    { name = "types-colorama" },
    { name = "types-pygments" },
    { name = "types-setuptools" },
>>>>>>> 636401de
]

[[package]]
name = "tabulate"
version = "0.9.0"
source = { registry = "https://pypi.org/simple" }
sdist = { url = "https://files.pythonhosted.org/packages/ec/fe/802052aecb21e3797b8f7902564ab6ea0d60ff8ca23952079064155d1ae1/tabulate-0.9.0.tar.gz", hash = "sha256:0095b12bf5966de529c0feb1fa08671671b3368eec77d7ef7ab114be2c068b3c", size = 81090 }
wheels = [
    { url = "https://files.pythonhosted.org/packages/40/44/4a5f08c96eb108af5cb50b41f76142f0afa346dfa99d5296fe7202a11854/tabulate-0.9.0-py3-none-any.whl", hash = "sha256:024ca478df22e9340661486f85298cff5f6dcdba14f3813e8830015b9ed1948f", size = 35252 },
]

[[package]]
name = "testscenarios"
version = "0.5.0"
source = { registry = "https://pypi.org/simple" }
dependencies = [
    { name = "pbr" },
    { name = "testtools" },
]
<<<<<<< HEAD
sdist = { url = "https://files.pythonhosted.org/packages/f0/de/b0b5b98c0f38fd7086d082c47fcb455eedd39a044abe7c595f5f40cd6eed/testscenarios-0.5.0.tar.gz", hash = "sha256:c257cb6b90ea7e6f8fef3158121d430543412c9a87df30b5dde6ec8b9b57a2b6", size = 20951 }
wheels = [
    { url = "https://files.pythonhosted.org/packages/da/25/2f10da0d5427989fefa5ab51e697bc02625bbb7de2be3bc8452462efac78/testscenarios-0.5.0-py2.py3-none-any.whl", hash = "sha256:480263fa5d6e618125bdf092aab129a3aeed5996b1e668428f12cc56d6d01d28", size = 21002 },
=======
lint = []
types = [
    { name = "mypy", extras = ["reports"], specifier = "~=1.15.0" },
    { name = "types-colorama" },
    { name = "types-pygments" },
    { name = "types-setuptools" },
>>>>>>> 636401de
]

[[package]]
name = "testtools"
version = "2.7.2"
source = { registry = "https://pypi.org/simple" }
dependencies = [
    { name = "setuptools" },
]
sdist = { url = "https://files.pythonhosted.org/packages/6a/05/a543317ac62cf72e98dc40de5ab117ef14508f36352ed715cb3cd3fe1bbb/testtools-2.7.2.tar.gz", hash = "sha256:5be5bbc1f0fa0f8b60aca6ceec07845d41d0c475cf445bfadb4d2c45ec397ea3", size = 201430 }
wheels = [
    { url = "https://files.pythonhosted.org/packages/04/76/17eb3cfd467e7a53f2727e7a879a77c514970a12e23e3ac12e40ad3e0ac4/testtools-2.7.2-py3-none-any.whl", hash = "sha256:11712e29cebbe92187c3ad47ace5c32f91e1bb7a9f1ac5e8684c2b01eaa6fd2d", size = 179922 },
]

[[package]]
name = "tinydb"
version = "4.8.2"
source = { registry = "https://pypi.org/simple" }
sdist = { url = "https://files.pythonhosted.org/packages/a0/79/4af51e2bb214b6ea58f857c51183d92beba85b23f7ba61c983ab3de56c33/tinydb-4.8.2.tar.gz", hash = "sha256:f7dfc39b8d7fda7a1ca62a8dbb449ffd340a117c1206b68c50b1a481fb95181d", size = 32566 }
wheels = [
    { url = "https://files.pythonhosted.org/packages/78/17/853354204e1ca022d6b7d011ca7f3206c4f8faa3cc743e92609b49c1d83f/tinydb-4.8.2-py3-none-any.whl", hash = "sha256:f97030ee5cbc91eeadd1d7af07ab0e48ceb04aa63d4a983adbaca4cba16e86c3", size = 24888 },
]

[[package]]
name = "toml"
version = "0.10.2"
source = { registry = "https://pypi.org/simple" }
sdist = { url = "https://files.pythonhosted.org/packages/be/ba/1f744cdc819428fc6b5084ec34d9b30660f6f9daaf70eead706e3203ec3c/toml-0.10.2.tar.gz", hash = "sha256:b3bda1d108d5dd99f4a20d24d9c348e91c4db7ab1b749200bded2f839ccbe68f", size = 22253 }
wheels = [
    { url = "https://files.pythonhosted.org/packages/44/6f/7120676b6d73228c96e17f1f794d8ab046fc910d781c8d151120c3f1569e/toml-0.10.2-py2.py3-none-any.whl", hash = "sha256:806143ae5bfb6a3c6e736a764057db0e6a0e05e338b5630894a5f779cabb4f9b", size = 16588 },
]

[[package]]
name = "tomlkit"
version = "0.13.2"
source = { registry = "https://pypi.org/simple" }
sdist = { url = "https://files.pythonhosted.org/packages/b1/09/a439bec5888f00a54b8b9f05fa94d7f901d6735ef4e55dcec9bc37b5d8fa/tomlkit-0.13.2.tar.gz", hash = "sha256:fff5fe59a87295b278abd31bec92c15d9bc4a06885ab12bcea52c71119392e79", size = 192885 }
wheels = [
    { url = "https://files.pythonhosted.org/packages/f9/b6/a447b5e4ec71e13871be01ba81f5dfc9d0af7e473da256ff46bc0e24026f/tomlkit-0.13.2-py3-none-any.whl", hash = "sha256:7a974427f6e119197f670fbbbeae7bef749a6c14e793db934baefc1b5f03efde", size = 37955 },
]

[[package]]
name = "translationstring"
version = "1.4"
source = { registry = "https://pypi.org/simple" }
sdist = { url = "https://files.pythonhosted.org/packages/14/39/32325add93da9439775d7fe4b4887eb7986dbc1d5675b0431f4531f560e5/translationstring-1.4.tar.gz", hash = "sha256:bf947538d76e69ba12ab17283b10355a9ecfbc078e6123443f43f2107f6376f3", size = 24199 }
wheels = [
    { url = "https://files.pythonhosted.org/packages/3b/98/36187601a15e3d37e9bfcf0e0e1055532b39d044353b06861c3a519737a9/translationstring-1.4-py2.py3-none-any.whl", hash = "sha256:5f4dc4d939573db851c8d840551e1a0fb27b946afe3b95aafc22577eed2d6262", size = 15028 },
]

[[package]]
name = "types-pyyaml"
version = "6.0.12.20241230"
source = { registry = "https://pypi.org/simple" }
sdist = { url = "https://files.pythonhosted.org/packages/9a/f9/4d566925bcf9396136c0a2e5dc7e230ff08d86fa011a69888dd184469d80/types_pyyaml-6.0.12.20241230.tar.gz", hash = "sha256:7f07622dbd34bb9c8b264fe860a17e0efcad00d50b5f27e93984909d9363498c", size = 17078 }
wheels = [
    { url = "https://files.pythonhosted.org/packages/e8/c1/48474fbead512b70ccdb4f81ba5eb4a58f69d100ba19f17c92c0c4f50ae6/types_PyYAML-6.0.12.20241230-py3-none-any.whl", hash = "sha256:fa4d32565219b68e6dee5f67534c722e53c00d1cfc09c435ef04d7353e1e96e6", size = 20029 },
]

[[package]]
name = "types-requests"
version = "2.31.0.6"
source = { registry = "https://pypi.org/simple" }
dependencies = [
    { name = "types-urllib3" },
]
sdist = { url = "https://files.pythonhosted.org/packages/f9/b8/c1e8d39996b4929b918aba10dba5de07a8b3f4c8487bb61bb79882544e69/types-requests-2.31.0.6.tar.gz", hash = "sha256:cd74ce3b53c461f1228a9b783929ac73a666658f223e28ed29753771477b3bd0", size = 15535 }
wheels = [
    { url = "https://files.pythonhosted.org/packages/5c/a1/6f8dc74d9069e790d604ddae70cb46dcbac668f1bb08136e7b0f2f5cd3bf/types_requests-2.31.0.6-py3-none-any.whl", hash = "sha256:a2db9cb228a81da8348b49ad6db3f5519452dd20a9c1e1a868c83c5fe88fd1a9", size = 14516 },
]

[[package]]
name = "types-setuptools"
version = "75.8.0.20250210"
source = { registry = "https://pypi.org/simple" }
sdist = { url = "https://files.pythonhosted.org/packages/c3/20/794589df23b1e7d3c1a1f86285e749f2a83ef845d90f2461bc2912b8f989/types_setuptools-75.8.0.20250210.tar.gz", hash = "sha256:c1547361b2441f07c94e25dce8a068e18c611593ad4b6fdd727b1a8f5d1fda33", size = 48240 }
wheels = [
    { url = "https://files.pythonhosted.org/packages/2d/b4/5978a63dac80d9a653fdb73f58e08b208486d303f9a3ee481f0c807630de/types_setuptools-75.8.0.20250210-py3-none-any.whl", hash = "sha256:a217d7b4d59be04c29e23d142c959a0f85e71292fd3fc4313f016ca11f0b56dc", size = 71535 },
]

[[package]]
name = "types-simplejson"
version = "3.19.0.20241221"
source = { registry = "https://pypi.org/simple" }
sdist = { url = "https://files.pythonhosted.org/packages/a7/f0/3d4dd216dc527a52ab564cbecd2fd8b3c8b96722348745f8f5cb9ab59801/types_simplejson-3.19.0.20241221.tar.gz", hash = "sha256:114af9db0f49ad15755d2b6ad8e6fd04b5a493815e2fc1e011729d4650defc70", size = 9688 }
wheels = [
    { url = "https://files.pythonhosted.org/packages/83/2f/4a5fcab9225bec1d075d543d00f005fe83685ddc1bd395ab1b382b9553db/types_simplejson-3.19.0.20241221-py3-none-any.whl", hash = "sha256:179dfaef8c357156c781fa47cfdfcd953a7953fc375dfe9ab19a20054a828980", size = 10285 },
]

[[package]]
name = "types-tabulate"
version = "0.9.0.20241207"
source = { registry = "https://pypi.org/simple" }
sdist = { url = "https://files.pythonhosted.org/packages/3f/43/16030404a327e4ff8c692f2273854019ed36718667b2993609dc37d14dd4/types_tabulate-0.9.0.20241207.tar.gz", hash = "sha256:ac1ac174750c0a385dfd248edc6279fa328aaf4ea317915ab879a2ec47833230", size = 8195 }
wheels = [
    { url = "https://files.pythonhosted.org/packages/5e/86/a9ebfd509cbe74471106dffed320e208c72537f9aeb0a55eaa6b1b5e4d17/types_tabulate-0.9.0.20241207-py3-none-any.whl", hash = "sha256:b8dad1343c2a8ba5861c5441370c3e35908edd234ff036d4298708a1d4cf8a85", size = 8307 },
]

[[package]]
name = "types-toml"
version = "0.10.8.20240310"
source = { registry = "https://pypi.org/simple" }
sdist = { url = "https://files.pythonhosted.org/packages/86/47/3e4c75042792bff8e90d7991aa5c51812cc668828cc6cce711e97f63a607/types-toml-0.10.8.20240310.tar.gz", hash = "sha256:3d41501302972436a6b8b239c850b26689657e25281b48ff0ec06345b8830331", size = 4392 }
wheels = [
    { url = "https://files.pythonhosted.org/packages/da/a2/d32ab58c0b216912638b140ab2170ee4b8644067c293b170e19fba340ccc/types_toml-0.10.8.20240310-py3-none-any.whl", hash = "sha256:627b47775d25fa29977d9c70dc0cbab3f314f32c8d8d0c012f2ef5de7aaec05d", size = 4777 },
]

[[package]]
name = "types-urllib3"
version = "1.26.25.14"
source = { registry = "https://pypi.org/simple" }
sdist = { url = "https://files.pythonhosted.org/packages/73/de/b9d7a68ad39092368fb21dd6194b362b98a1daeea5dcfef5e1adb5031c7e/types-urllib3-1.26.25.14.tar.gz", hash = "sha256:229b7f577c951b8c1b92c1bc2b2fdb0b49847bd2af6d1cc2a2e3dd340f3bda8f", size = 11239 }
wheels = [
    { url = "https://files.pythonhosted.org/packages/11/7b/3fc711b2efea5e85a7a0bbfe269ea944aa767bbba5ec52f9ee45d362ccf3/types_urllib3-1.26.25.14-py3-none-any.whl", hash = "sha256:9683bbb7fb72e32bfe9d2be6e04875fbe1b3eeec3cbb4ea231435aa7fd6b4f0e", size = 15377 },
]

[[package]]
name = "typing-extensions"
version = "4.12.2"
source = { registry = "https://pypi.org/simple" }
sdist = { url = "https://files.pythonhosted.org/packages/df/db/f35a00659bc03fec321ba8bce9420de607a1d37f8342eee1863174c69557/typing_extensions-4.12.2.tar.gz", hash = "sha256:1a7ead55c7e559dd4dee8856e3a88b41225abfe1ce8df57b7c13915fe121ffb8", size = 85321 }
wheels = [
    { url = "https://files.pythonhosted.org/packages/26/9f/ad63fc0248c5379346306f8668cda6e2e2e9c95e01216d2b8ffd9ff037d0/typing_extensions-4.12.2-py3-none-any.whl", hash = "sha256:04e5ca0351e0f3f85c6853954072df659d0d13fac324d0072316b67d7794700d", size = 37438 },
]

[[package]]
name = "uc-micro-py"
version = "1.0.3"
source = { registry = "https://pypi.org/simple" }
sdist = { url = "https://files.pythonhosted.org/packages/91/7a/146a99696aee0609e3712f2b44c6274566bc368dfe8375191278045186b8/uc-micro-py-1.0.3.tar.gz", hash = "sha256:d321b92cff673ec58027c04015fcaa8bb1e005478643ff4a500882eaab88c48a", size = 6043 }
wheels = [
    { url = "https://files.pythonhosted.org/packages/37/87/1f677586e8ac487e29672e4b17455758fce261de06a0d086167bb760361a/uc_micro_py-1.0.3-py3-none-any.whl", hash = "sha256:db1dffff340817673d7b466ec86114a9dc0e9d4d9b5ba229d9d60e5c12600cd5", size = 6229 },
]

[[package]]
name = "urllib3"
version = "2.3.0"
source = { registry = "https://pypi.org/simple" }
sdist = { url = "https://files.pythonhosted.org/packages/aa/63/e53da845320b757bf29ef6a9062f5c669fe997973f966045cb019c3f4b66/urllib3-2.3.0.tar.gz", hash = "sha256:f8c5449b3cf0861679ce7e0503c7b44b5ec981bec0d1d3795a07f1ba96f0204d", size = 307268 }
wheels = [
    { url = "https://files.pythonhosted.org/packages/c8/19/4ec628951a74043532ca2cf5d97b7b14863931476d117c471e8e2b1eb39f/urllib3-2.3.0-py3-none-any.whl", hash = "sha256:1cee9ad369867bfdbbb48b7dd50374c0967a0bb7710050facf0dd6911440e3df", size = 128369 },
]

[[package]]
name = "uvicorn"
version = "0.34.0"
source = { registry = "https://pypi.org/simple" }
dependencies = [
    { name = "click" },
    { name = "h11" },
]
sdist = { url = "https://files.pythonhosted.org/packages/4b/4d/938bd85e5bf2edeec766267a5015ad969730bb91e31b44021dfe8b22df6c/uvicorn-0.34.0.tar.gz", hash = "sha256:404051050cd7e905de2c9a7e61790943440b3416f49cb409f965d9dcd0fa73e9", size = 76568 }
wheels = [
    { url = "https://files.pythonhosted.org/packages/61/14/33a3a1352cfa71812a3a21e8c9bfb83f60b0011f5e36f2b1399d51928209/uvicorn-0.34.0-py3-none-any.whl", hash = "sha256:023dc038422502fa28a09c7a30bf2b6991512da7dcdb8fd35fe57cfc154126f4", size = 62315 },
]

[[package]]
name = "validators"
version = "0.34.0"
source = { registry = "https://pypi.org/simple" }
sdist = { url = "https://files.pythonhosted.org/packages/64/07/91582d69320f6f6daaf2d8072608a4ad8884683d4840e7e4f3a9dbdcc639/validators-0.34.0.tar.gz", hash = "sha256:647fe407b45af9a74d245b943b18e6a816acf4926974278f6dd617778e1e781f", size = 70955 }
wheels = [
    { url = "https://files.pythonhosted.org/packages/6e/78/36828a4d857b25896f9774c875714ba4e9b3bc8a92d2debe3f4df3a83d4f/validators-0.34.0-py3-none-any.whl", hash = "sha256:c804b476e3e6d3786fa07a30073a4ef694e617805eb1946ceee3fe5a9b8b1321", size = 43536 },
]

[[package]]
name = "venusian"
version = "3.1.1"
source = { registry = "https://pypi.org/simple" }
sdist = { url = "https://files.pythonhosted.org/packages/70/4c/eefa68085c555dc11e6744b9c6fbe5966b1c9378c47267776a448923e9a5/venusian-3.1.1.tar.gz", hash = "sha256:534fb3b355669283eb3954581931e5d1d071fce61d029d58f3219a5e3a6f0c41", size = 39269 }
wheels = [
    { url = "https://files.pythonhosted.org/packages/5a/4b/34d926eba40db81b204066a60b4efdc5d8867a8efcbfe44d69b634b1c907/venusian-3.1.1-py3-none-any.whl", hash = "sha256:0845808a985976acbceaa1fbb871c7fac4fb28ae75453232970e9c2c2866dbf4", size = 14026 },
]

[[package]]
name = "wadllib"
version = "2.0.0"
source = { registry = "https://pypi.org/simple" }
dependencies = [
    { name = "lazr-uri" },
]
sdist = { url = "https://files.pythonhosted.org/packages/da/54/82866d8c2bf602ed9df52c8f8b7a45e94f8c2441b3d1e9e46d34f0e3270f/wadllib-2.0.0.tar.gz", hash = "sha256:1edbaf23e4fa34fea70c9b380baa2a139b1086ae489ebcccc4b3b65fc9737427", size = 65960 }
wheels = [
    { url = "https://files.pythonhosted.org/packages/27/a1/3789e82241db565f25e2c6a69c6ebe79f3db84431e93760a4abb451822bd/wadllib-2.0.0-py3-none-any.whl", hash = "sha256:f8e0fc4f19c2c96b3ca8a091f04c86ca196ec9590d44c4d864320aa9533473ea", size = 61733 },
]

[[package]]
name = "watchfiles"
version = "1.0.4"
source = { registry = "https://pypi.org/simple" }
dependencies = [
    { name = "anyio" },
]
sdist = { url = "https://files.pythonhosted.org/packages/f5/26/c705fc77d0a9ecdb9b66f1e2976d95b81df3cae518967431e7dbf9b5e219/watchfiles-1.0.4.tar.gz", hash = "sha256:6ba473efd11062d73e4f00c2b730255f9c1bdd73cd5f9fe5b5da8dbd4a717205", size = 94625 }
wheels = [
    { url = "https://files.pythonhosted.org/packages/5b/1a/8f4d9a1461709756ace48c98f07772bc6d4519b1e48b5fa24a4061216256/watchfiles-1.0.4-cp312-cp312-macosx_10_12_x86_64.whl", hash = "sha256:229e6ec880eca20e0ba2f7e2249c85bae1999d330161f45c78d160832e026ee2", size = 391345 },
    { url = "https://files.pythonhosted.org/packages/bc/d2/6750b7b3527b1cdaa33731438432e7238a6c6c40a9924049e4cebfa40805/watchfiles-1.0.4-cp312-cp312-macosx_11_0_arm64.whl", hash = "sha256:5717021b199e8353782dce03bd8a8f64438832b84e2885c4a645f9723bf656d9", size = 381515 },
    { url = "https://files.pythonhosted.org/packages/4e/17/80500e42363deef1e4b4818729ed939aaddc56f82f4e72b2508729dd3c6b/watchfiles-1.0.4-cp312-cp312-manylinux_2_17_aarch64.manylinux2014_aarch64.whl", hash = "sha256:0799ae68dfa95136dde7c472525700bd48777875a4abb2ee454e3ab18e9fc712", size = 449767 },
    { url = "https://files.pythonhosted.org/packages/10/37/1427fa4cfa09adbe04b1e97bced19a29a3462cc64c78630787b613a23f18/watchfiles-1.0.4-cp312-cp312-manylinux_2_17_armv7l.manylinux2014_armv7l.whl", hash = "sha256:43b168bba889886b62edb0397cab5b6490ffb656ee2fcb22dec8bfeb371a9e12", size = 455677 },
    { url = "https://files.pythonhosted.org/packages/c5/7a/39e9397f3a19cb549a7d380412fd9e507d4854eddc0700bfad10ef6d4dba/watchfiles-1.0.4-cp312-cp312-manylinux_2_17_i686.manylinux2014_i686.whl", hash = "sha256:fb2c46e275fbb9f0c92e7654b231543c7bbfa1df07cdc4b99fa73bedfde5c844", size = 482219 },
    { url = "https://files.pythonhosted.org/packages/45/2d/7113931a77e2ea4436cad0c1690c09a40a7f31d366f79c6f0a5bc7a4f6d5/watchfiles-1.0.4-cp312-cp312-manylinux_2_17_ppc64le.manylinux2014_ppc64le.whl", hash = "sha256:857f5fc3aa027ff5e57047da93f96e908a35fe602d24f5e5d8ce64bf1f2fc733", size = 518830 },
    { url = "https://files.pythonhosted.org/packages/f9/1b/50733b1980fa81ef3c70388a546481ae5fa4c2080040100cd7bf3bf7b321/watchfiles-1.0.4-cp312-cp312-manylinux_2_17_s390x.manylinux2014_s390x.whl", hash = "sha256:55ccfd27c497b228581e2838d4386301227fc0cb47f5a12923ec2fe4f97b95af", size = 497997 },
    { url = "https://files.pythonhosted.org/packages/2b/b4/9396cc61b948ef18943e7c85ecfa64cf940c88977d882da57147f62b34b1/watchfiles-1.0.4-cp312-cp312-manylinux_2_17_x86_64.manylinux2014_x86_64.whl", hash = "sha256:5c11ea22304d17d4385067588123658e9f23159225a27b983f343fcffc3e796a", size = 452249 },
    { url = "https://files.pythonhosted.org/packages/fb/69/0c65a5a29e057ad0dc691c2fa6c23b2983c7dabaa190ba553b29ac84c3cc/watchfiles-1.0.4-cp312-cp312-musllinux_1_1_aarch64.whl", hash = "sha256:74cb3ca19a740be4caa18f238298b9d472c850f7b2ed89f396c00a4c97e2d9ff", size = 614412 },
    { url = "https://files.pythonhosted.org/packages/7f/b9/319fcba6eba5fad34327d7ce16a6b163b39741016b1996f4a3c96b8dd0e1/watchfiles-1.0.4-cp312-cp312-musllinux_1_1_x86_64.whl", hash = "sha256:c7cce76c138a91e720d1df54014a047e680b652336e1b73b8e3ff3158e05061e", size = 611982 },
    { url = "https://files.pythonhosted.org/packages/f1/47/143c92418e30cb9348a4387bfa149c8e0e404a7c5b0585d46d2f7031b4b9/watchfiles-1.0.4-cp312-cp312-win32.whl", hash = "sha256:b045c800d55bc7e2cadd47f45a97c7b29f70f08a7c2fa13241905010a5493f94", size = 271822 },
    { url = "https://files.pythonhosted.org/packages/ea/94/b0165481bff99a64b29e46e07ac2e0df9f7a957ef13bec4ceab8515f44e3/watchfiles-1.0.4-cp312-cp312-win_amd64.whl", hash = "sha256:c2acfa49dd0ad0bf2a9c0bb9a985af02e89345a7189be1efc6baa085e0f72d7c", size = 285441 },
    { url = "https://files.pythonhosted.org/packages/11/de/09fe56317d582742d7ca8c2ca7b52a85927ebb50678d9b0fa8194658f536/watchfiles-1.0.4-cp312-cp312-win_arm64.whl", hash = "sha256:22bb55a7c9e564e763ea06c7acea24fc5d2ee5dfc5dafc5cfbedfe58505e9f90", size = 277141 },
    { url = "https://files.pythonhosted.org/packages/08/98/f03efabec64b5b1fa58c0daab25c68ef815b0f320e54adcacd0d6847c339/watchfiles-1.0.4-cp313-cp313-macosx_10_12_x86_64.whl", hash = "sha256:8012bd820c380c3d3db8435e8cf7592260257b378b649154a7948a663b5f84e9", size = 390954 },
    { url = "https://files.pythonhosted.org/packages/16/09/4dd49ba0a32a45813debe5fb3897955541351ee8142f586303b271a02b40/watchfiles-1.0.4-cp313-cp313-macosx_11_0_arm64.whl", hash = "sha256:aa216f87594f951c17511efe5912808dfcc4befa464ab17c98d387830ce07b60", size = 381133 },
    { url = "https://files.pythonhosted.org/packages/76/59/5aa6fc93553cd8d8ee75c6247763d77c02631aed21551a97d94998bf1dae/watchfiles-1.0.4-cp313-cp313-manylinux_2_17_aarch64.manylinux2014_aarch64.whl", hash = "sha256:62c9953cf85529c05b24705639ffa390f78c26449e15ec34d5339e8108c7c407", size = 449516 },
    { url = "https://files.pythonhosted.org/packages/4c/aa/df4b6fe14b6317290b91335b23c96b488d365d65549587434817e06895ea/watchfiles-1.0.4-cp313-cp313-manylinux_2_17_armv7l.manylinux2014_armv7l.whl", hash = "sha256:7cf684aa9bba4cd95ecb62c822a56de54e3ae0598c1a7f2065d51e24637a3c5d", size = 454820 },
    { url = "https://files.pythonhosted.org/packages/5e/71/185f8672f1094ce48af33252c73e39b48be93b761273872d9312087245f6/watchfiles-1.0.4-cp313-cp313-manylinux_2_17_i686.manylinux2014_i686.whl", hash = "sha256:f44a39aee3cbb9b825285ff979ab887a25c5d336e5ec3574f1506a4671556a8d", size = 481550 },
    { url = "https://files.pythonhosted.org/packages/85/d7/50ebba2c426ef1a5cb17f02158222911a2e005d401caf5d911bfca58f4c4/watchfiles-1.0.4-cp313-cp313-manylinux_2_17_ppc64le.manylinux2014_ppc64le.whl", hash = "sha256:a38320582736922be8c865d46520c043bff350956dfc9fbaee3b2df4e1740a4b", size = 518647 },
    { url = "https://files.pythonhosted.org/packages/f0/7a/4c009342e393c545d68987e8010b937f72f47937731225b2b29b7231428f/watchfiles-1.0.4-cp313-cp313-manylinux_2_17_s390x.manylinux2014_s390x.whl", hash = "sha256:39f4914548b818540ef21fd22447a63e7be6e24b43a70f7642d21f1e73371590", size = 497547 },
    { url = "https://files.pythonhosted.org/packages/0f/7c/1cf50b35412d5c72d63b2bf9a4fffee2e1549a245924960dd087eb6a6de4/watchfiles-1.0.4-cp313-cp313-manylinux_2_17_x86_64.manylinux2014_x86_64.whl", hash = "sha256:f12969a3765909cf5dc1e50b2436eb2c0e676a3c75773ab8cc3aa6175c16e902", size = 452179 },
    { url = "https://files.pythonhosted.org/packages/d6/a9/3db1410e1c1413735a9a472380e4f431ad9a9e81711cda2aaf02b7f62693/watchfiles-1.0.4-cp313-cp313-musllinux_1_1_aarch64.whl", hash = "sha256:0986902677a1a5e6212d0c49b319aad9cc48da4bd967f86a11bde96ad9676ca1", size = 614125 },
    { url = "https://files.pythonhosted.org/packages/f2/e1/0025d365cf6248c4d1ee4c3d2e3d373bdd3f6aff78ba4298f97b4fad2740/watchfiles-1.0.4-cp313-cp313-musllinux_1_1_x86_64.whl", hash = "sha256:308ac265c56f936636e3b0e3f59e059a40003c655228c131e1ad439957592303", size = 611911 },
    { url = "https://files.pythonhosted.org/packages/55/55/035838277d8c98fc8c917ac9beeb0cd6c59d675dc2421df5f9fcf44a0070/watchfiles-1.0.4-cp313-cp313-win32.whl", hash = "sha256:aee397456a29b492c20fda2d8961e1ffb266223625346ace14e4b6d861ba9c80", size = 271152 },
    { url = "https://files.pythonhosted.org/packages/f0/e5/96b8e55271685ddbadc50ce8bc53aa2dff278fb7ac4c2e473df890def2dc/watchfiles-1.0.4-cp313-cp313-win_amd64.whl", hash = "sha256:d6097538b0ae5c1b88c3b55afa245a66793a8fec7ada6755322e465fb1a0e8cc", size = 285216 },
]

[[package]]
name = "wcmatch"
version = "10.0"
source = { registry = "https://pypi.org/simple" }
dependencies = [
    { name = "bracex" },
]
sdist = { url = "https://files.pythonhosted.org/packages/41/ab/b3a52228538ccb983653c446c1656eddf1d5303b9cb8b9aef6a91299f862/wcmatch-10.0.tar.gz", hash = "sha256:e72f0de09bba6a04e0de70937b0cf06e55f36f37b3deb422dfaf854b867b840a", size = 115578 }
wheels = [
    { url = "https://files.pythonhosted.org/packages/ab/df/4ee467ab39cc1de4b852c212c1ed3becfec2e486a51ac1ce0091f85f38d7/wcmatch-10.0-py3-none-any.whl", hash = "sha256:0dd927072d03c0a6527a20d2e6ad5ba8d0380e60870c383bc533b71744df7b7a", size = 39347 },
]

[[package]]
name = "webencodings"
version = "0.5.1"
source = { registry = "https://pypi.org/simple" }
sdist = { url = "https://files.pythonhosted.org/packages/0b/02/ae6ceac1baeda530866a85075641cec12989bd8d31af6d5ab4a3e8c92f47/webencodings-0.5.1.tar.gz", hash = "sha256:b36a1c245f2d304965eb4e0a82848379241dc04b865afcc4aab16748587e1923", size = 9721 }
wheels = [
    { url = "https://files.pythonhosted.org/packages/f4/24/2a3e3df732393fed8b3ebf2ec078f05546de641fe1b667ee316ec1dcf3b7/webencodings-0.5.1-py2.py3-none-any.whl", hash = "sha256:a0af1213f3c2226497a97e2b3aa01a7e4bee4f403f95be16fc9acd2947514a78", size = 11774 },
]

[[package]]
name = "webob"
version = "1.8.9"
source = { registry = "https://pypi.org/simple" }
dependencies = [
    { name = "legacy-cgi", marker = "python_full_version >= '3.13' or (extra == 'group-9-snapcraft-dev-jammy' and extra == 'group-9-snapcraft-dev-noble') or (extra == 'group-9-snapcraft-dev-jammy' and extra == 'group-9-snapcraft-dev-oracular') or (extra == 'group-9-snapcraft-dev-jammy' and extra == 'group-9-snapcraft-dev-plucky') or (extra == 'group-9-snapcraft-dev-noble' and extra == 'group-9-snapcraft-dev-oracular') or (extra == 'group-9-snapcraft-dev-noble' and extra == 'group-9-snapcraft-dev-plucky') or (extra == 'group-9-snapcraft-dev-oracular' and extra == 'group-9-snapcraft-dev-plucky')" },
]
sdist = { url = "https://files.pythonhosted.org/packages/85/0b/1732085540b01f65e4e7999e15864fe14cd18b12a95731a43fd6fd11b26a/webob-1.8.9.tar.gz", hash = "sha256:ad6078e2edb6766d1334ec3dee072ac6a7f95b1e32ce10def8ff7f0f02d56589", size = 279775 }
wheels = [
    { url = "https://files.pythonhosted.org/packages/50/bd/c336448be43d40be28e71f2e0f3caf7ccb28e2755c58f4c02c065bfe3e8e/WebOb-1.8.9-py2.py3-none-any.whl", hash = "sha256:45e34c58ed0c7e2ecd238ffd34432487ff13d9ad459ddfd77895e67abba7c1f9", size = 115364 },
]

[[package]]
name = "websockets"
version = "14.2"
source = { registry = "https://pypi.org/simple" }
sdist = { url = "https://files.pythonhosted.org/packages/94/54/8359678c726243d19fae38ca14a334e740782336c9f19700858c4eb64a1e/websockets-14.2.tar.gz", hash = "sha256:5059ed9c54945efb321f097084b4c7e52c246f2c869815876a69d1efc4ad6eb5", size = 164394 }
wheels = [
    { url = "https://files.pythonhosted.org/packages/c1/81/04f7a397653dc8bec94ddc071f34833e8b99b13ef1a3804c149d59f92c18/websockets-14.2-cp312-cp312-macosx_10_13_universal2.whl", hash = "sha256:1f20522e624d7ffbdbe259c6b6a65d73c895045f76a93719aa10cd93b3de100c", size = 163096 },
    { url = "https://files.pythonhosted.org/packages/ec/c5/de30e88557e4d70988ed4d2eabd73fd3e1e52456b9f3a4e9564d86353b6d/websockets-14.2-cp312-cp312-macosx_10_13_x86_64.whl", hash = "sha256:647b573f7d3ada919fd60e64d533409a79dcf1ea21daeb4542d1d996519ca967", size = 160758 },
    { url = "https://files.pythonhosted.org/packages/e5/8c/d130d668781f2c77d106c007b6c6c1d9db68239107c41ba109f09e6c218a/websockets-14.2-cp312-cp312-macosx_11_0_arm64.whl", hash = "sha256:6af99a38e49f66be5a64b1e890208ad026cda49355661549c507152113049990", size = 160995 },
    { url = "https://files.pythonhosted.org/packages/a6/bc/f6678a0ff17246df4f06765e22fc9d98d1b11a258cc50c5968b33d6742a1/websockets-14.2-cp312-cp312-manylinux_2_17_aarch64.manylinux2014_aarch64.whl", hash = "sha256:091ab63dfc8cea748cc22c1db2814eadb77ccbf82829bac6b2fbe3401d548eda", size = 170815 },
    { url = "https://files.pythonhosted.org/packages/d8/b2/8070cb970c2e4122a6ef38bc5b203415fd46460e025652e1ee3f2f43a9a3/websockets-14.2-cp312-cp312-manylinux_2_5_i686.manylinux1_i686.manylinux_2_17_i686.manylinux2014_i686.whl", hash = "sha256:b374e8953ad477d17e4851cdc66d83fdc2db88d9e73abf755c94510ebddceb95", size = 169759 },
    { url = "https://files.pythonhosted.org/packages/81/da/72f7caabd94652e6eb7e92ed2d3da818626e70b4f2b15a854ef60bf501ec/websockets-14.2-cp312-cp312-manylinux_2_5_x86_64.manylinux1_x86_64.manylinux_2_17_x86_64.manylinux2014_x86_64.whl", hash = "sha256:a39d7eceeea35db85b85e1169011bb4321c32e673920ae9c1b6e0978590012a3", size = 170178 },
    { url = "https://files.pythonhosted.org/packages/31/e0/812725b6deca8afd3a08a2e81b3c4c120c17f68c9b84522a520b816cda58/websockets-14.2-cp312-cp312-musllinux_1_2_aarch64.whl", hash = "sha256:0a6f3efd47ffd0d12080594f434faf1cd2549b31e54870b8470b28cc1d3817d9", size = 170453 },
    { url = "https://files.pythonhosted.org/packages/66/d3/8275dbc231e5ba9bb0c4f93144394b4194402a7a0c8ffaca5307a58ab5e3/websockets-14.2-cp312-cp312-musllinux_1_2_i686.whl", hash = "sha256:065ce275e7c4ffb42cb738dd6b20726ac26ac9ad0a2a48e33ca632351a737267", size = 169830 },
    { url = "https://files.pythonhosted.org/packages/a3/ae/e7d1a56755ae15ad5a94e80dd490ad09e345365199600b2629b18ee37bc7/websockets-14.2-cp312-cp312-musllinux_1_2_x86_64.whl", hash = "sha256:e9d0e53530ba7b8b5e389c02282f9d2aa47581514bd6049d3a7cffe1385cf5fe", size = 169824 },
    { url = "https://files.pythonhosted.org/packages/b6/32/88ccdd63cb261e77b882e706108d072e4f1c839ed723bf91a3e1f216bf60/websockets-14.2-cp312-cp312-win32.whl", hash = "sha256:20e6dd0984d7ca3037afcb4494e48c74ffb51e8013cac71cf607fffe11df7205", size = 163981 },
    { url = "https://files.pythonhosted.org/packages/b3/7d/32cdb77990b3bdc34a306e0a0f73a1275221e9a66d869f6ff833c95b56ef/websockets-14.2-cp312-cp312-win_amd64.whl", hash = "sha256:44bba1a956c2c9d268bdcdf234d5e5ff4c9b6dc3e300545cbe99af59dda9dcce", size = 164421 },
    { url = "https://files.pythonhosted.org/packages/82/94/4f9b55099a4603ac53c2912e1f043d6c49d23e94dd82a9ce1eb554a90215/websockets-14.2-cp313-cp313-macosx_10_13_universal2.whl", hash = "sha256:6f1372e511c7409a542291bce92d6c83320e02c9cf392223272287ce55bc224e", size = 163102 },
    { url = "https://files.pythonhosted.org/packages/8e/b7/7484905215627909d9a79ae07070057afe477433fdacb59bf608ce86365a/websockets-14.2-cp313-cp313-macosx_10_13_x86_64.whl", hash = "sha256:4da98b72009836179bb596a92297b1a61bb5a830c0e483a7d0766d45070a08ad", size = 160766 },
    { url = "https://files.pythonhosted.org/packages/a3/a4/edb62efc84adb61883c7d2c6ad65181cb087c64252138e12d655989eec05/websockets-14.2-cp313-cp313-macosx_11_0_arm64.whl", hash = "sha256:f8a86a269759026d2bde227652b87be79f8a734e582debf64c9d302faa1e9f03", size = 160998 },
    { url = "https://files.pythonhosted.org/packages/f5/79/036d320dc894b96af14eac2529967a6fc8b74f03b83c487e7a0e9043d842/websockets-14.2-cp313-cp313-manylinux_2_17_aarch64.manylinux2014_aarch64.whl", hash = "sha256:86cf1aaeca909bf6815ea714d5c5736c8d6dd3a13770e885aafe062ecbd04f1f", size = 170780 },
    { url = "https://files.pythonhosted.org/packages/63/75/5737d21ee4dd7e4b9d487ee044af24a935e36a9ff1e1419d684feedcba71/websockets-14.2-cp313-cp313-manylinux_2_5_i686.manylinux1_i686.manylinux_2_17_i686.manylinux2014_i686.whl", hash = "sha256:a9b0f6c3ba3b1240f602ebb3971d45b02cc12bd1845466dd783496b3b05783a5", size = 169717 },
    { url = "https://files.pythonhosted.org/packages/2c/3c/bf9b2c396ed86a0b4a92ff4cdaee09753d3ee389be738e92b9bbd0330b64/websockets-14.2-cp313-cp313-manylinux_2_5_x86_64.manylinux1_x86_64.manylinux_2_17_x86_64.manylinux2014_x86_64.whl", hash = "sha256:669c3e101c246aa85bc8534e495952e2ca208bd87994650b90a23d745902db9a", size = 170155 },
    { url = "https://files.pythonhosted.org/packages/75/2d/83a5aca7247a655b1da5eb0ee73413abd5c3a57fc8b92915805e6033359d/websockets-14.2-cp313-cp313-musllinux_1_2_aarch64.whl", hash = "sha256:eabdb28b972f3729348e632ab08f2a7b616c7e53d5414c12108c29972e655b20", size = 170495 },
    { url = "https://files.pythonhosted.org/packages/79/dd/699238a92761e2f943885e091486378813ac8f43e3c84990bc394c2be93e/websockets-14.2-cp313-cp313-musllinux_1_2_i686.whl", hash = "sha256:2066dc4cbcc19f32c12a5a0e8cc1b7ac734e5b64ac0a325ff8353451c4b15ef2", size = 169880 },
    { url = "https://files.pythonhosted.org/packages/c8/c9/67a8f08923cf55ce61aadda72089e3ed4353a95a3a4bc8bf42082810e580/websockets-14.2-cp313-cp313-musllinux_1_2_x86_64.whl", hash = "sha256:ab95d357cd471df61873dadf66dd05dd4709cae001dd6342edafc8dc6382f307", size = 169856 },
    { url = "https://files.pythonhosted.org/packages/17/b1/1ffdb2680c64e9c3921d99db460546194c40d4acbef999a18c37aa4d58a3/websockets-14.2-cp313-cp313-win32.whl", hash = "sha256:a9e72fb63e5f3feacdcf5b4ff53199ec8c18d66e325c34ee4c551ca748623bbc", size = 163974 },
    { url = "https://files.pythonhosted.org/packages/14/13/8b7fc4cb551b9cfd9890f0fd66e53c18a06240319915533b033a56a3d520/websockets-14.2-cp313-cp313-win_amd64.whl", hash = "sha256:b439ea828c4ba99bb3176dc8d9b933392a2413c0f6b149fdcba48393f573377f", size = 164420 },
    { url = "https://files.pythonhosted.org/packages/7b/c8/d529f8a32ce40d98309f4470780631e971a5a842b60aec864833b3615786/websockets-14.2-py3-none-any.whl", hash = "sha256:7a6ceec4ea84469f15cf15807a747e9efe57e369c384fa86e022b3bea679b79b", size = 157416 },
]

[[package]]
<<<<<<< HEAD
name = "ws4py"
version = "0.6.0"
source = { registry = "https://pypi.org/simple" }
sdist = { url = "https://files.pythonhosted.org/packages/cb/55/dd8a5e1f975d1549494fe8692fc272602f17e475fe70de910cdd53aec902/ws4py-0.6.0.tar.gz", hash = "sha256:9f87b19b773f0a0744a38f3afa36a803286dd3197f0bb35d9b75293ec7002d19", size = 53288 }
wheels = [
    { url = "https://files.pythonhosted.org/packages/89/62/dad08725f855f9695d1c2b34466cf0d1482d1168bb54d73d22b6b0124ba3/ws4py-0.6.0-py3-none-any.whl", hash = "sha256:1499c3fc103a65eb12d7b1ead7566f88487f6f678ab10ee4e53cf2411c068752", size = 45806 },
]

[[package]]
name = "yamllint"
version = "1.35.1"
source = { registry = "https://pypi.org/simple" }
dependencies = [
    { name = "pathspec" },
    { name = "pyyaml" },
]
sdist = { url = "https://files.pythonhosted.org/packages/da/06/d8cee5c3dfd550cc0a466ead8b321138198485d1034130ac1393cc49d63e/yamllint-1.35.1.tar.gz", hash = "sha256:7a003809f88324fd2c877734f2d575ee7881dd9043360657cc8049c809eba6cd", size = 134583 }
wheels = [
    { url = "https://files.pythonhosted.org/packages/09/28/2abf1ec14df2d584b9e7ce3b0be458838741e6aaff7a540374ba9af83916/yamllint-1.35.1-py3-none-any.whl", hash = "sha256:2e16e504bb129ff515b37823b472750b36b6de07963bd74b307341ef5ad8bdc3", size = 66738 },
]

[[package]]
name = "zope-deprecation"
version = "5.1"
=======
name = "zipp"
version = "3.21.0"
>>>>>>> 636401de
source = { registry = "https://pypi.org/simple" }
dependencies = [
    { name = "setuptools" },
]
sdist = { url = "https://files.pythonhosted.org/packages/48/22/0e621e31b5826b2ff121fea5b1ea91173c88f86e182181f012abcc84a51f/zope_deprecation-5.1.tar.gz", hash = "sha256:46bed4611fb53edc731aadeb64b28308bcb848f4cc150c60c948d078f7108721", size = 24453 }
wheels = [
    { url = "https://files.pythonhosted.org/packages/30/88/5fc32633682a452260f50417da3d4be26137dd220ef617bbd8ed52f0cfa9/zope.deprecation-5.1-py3-none-any.whl", hash = "sha256:60f957b964d8f947a4a592c647d51ce0f4f844d1f041657956ddde0d9fa9a76a", size = 10020 },
]

[[package]]
name = "zope-interface"
version = "7.2"
source = { registry = "https://pypi.org/simple" }
dependencies = [
    { name = "setuptools" },
]
sdist = { url = "https://files.pythonhosted.org/packages/30/93/9210e7606be57a2dfc6277ac97dcc864fd8d39f142ca194fdc186d596fda/zope.interface-7.2.tar.gz", hash = "sha256:8b49f1a3d1ee4cdaf5b32d2e738362c7f5e40ac8b46dd7d1a65e82a4872728fe", size = 252960 }
wheels = [
    { url = "https://files.pythonhosted.org/packages/68/0b/c7516bc3bad144c2496f355e35bd699443b82e9437aa02d9867653203b4a/zope.interface-7.2-cp312-cp312-macosx_10_9_x86_64.whl", hash = "sha256:086ee2f51eaef1e4a52bd7d3111a0404081dadae87f84c0ad4ce2649d4f708b7", size = 208959 },
    { url = "https://files.pythonhosted.org/packages/a2/e9/1463036df1f78ff8c45a02642a7bf6931ae4a38a4acd6a8e07c128e387a7/zope.interface-7.2-cp312-cp312-macosx_11_0_arm64.whl", hash = "sha256:21328fcc9d5b80768bf051faa35ab98fb979080c18e6f84ab3f27ce703bce465", size = 209357 },
    { url = "https://files.pythonhosted.org/packages/07/a8/106ca4c2add440728e382f1b16c7d886563602487bdd90004788d45eb310/zope.interface-7.2-cp312-cp312-manylinux_2_17_aarch64.manylinux2014_aarch64.whl", hash = "sha256:f6dd02ec01f4468da0f234da9d9c8545c5412fef80bc590cc51d8dd084138a89", size = 264235 },
    { url = "https://files.pythonhosted.org/packages/fc/ca/57286866285f4b8a4634c12ca1957c24bdac06eae28fd4a3a578e30cf906/zope.interface-7.2-cp312-cp312-manylinux_2_5_i686.manylinux1_i686.manylinux_2_17_i686.manylinux2014_i686.whl", hash = "sha256:8e7da17f53e25d1a3bde5da4601e026adc9e8071f9f6f936d0fe3fe84ace6d54", size = 259253 },
    { url = "https://files.pythonhosted.org/packages/96/08/2103587ebc989b455cf05e858e7fbdfeedfc3373358320e9c513428290b1/zope.interface-7.2-cp312-cp312-manylinux_2_5_x86_64.manylinux1_x86_64.manylinux_2_17_x86_64.manylinux2014_x86_64.whl", hash = "sha256:cab15ff4832580aa440dc9790b8a6128abd0b88b7ee4dd56abacbc52f212209d", size = 264702 },
    { url = "https://files.pythonhosted.org/packages/5f/c7/3c67562e03b3752ba4ab6b23355f15a58ac2d023a6ef763caaca430f91f2/zope.interface-7.2-cp312-cp312-win_amd64.whl", hash = "sha256:29caad142a2355ce7cfea48725aa8bcf0067e2b5cc63fcf5cd9f97ad12d6afb5", size = 212466 },
    { url = "https://files.pythonhosted.org/packages/c6/3b/e309d731712c1a1866d61b5356a069dd44e5b01e394b6cb49848fa2efbff/zope.interface-7.2-cp313-cp313-macosx_10_9_x86_64.whl", hash = "sha256:3e0350b51e88658d5ad126c6a57502b19d5f559f6cb0a628e3dc90442b53dd98", size = 208961 },
    { url = "https://files.pythonhosted.org/packages/49/65/78e7cebca6be07c8fc4032bfbb123e500d60efdf7b86727bb8a071992108/zope.interface-7.2-cp313-cp313-macosx_11_0_arm64.whl", hash = "sha256:15398c000c094b8855d7d74f4fdc9e73aa02d4d0d5c775acdef98cdb1119768d", size = 209356 },
    { url = "https://files.pythonhosted.org/packages/11/b1/627384b745310d082d29e3695db5f5a9188186676912c14b61a78bbc6afe/zope.interface-7.2-cp313-cp313-manylinux_2_17_aarch64.manylinux2014_aarch64.whl", hash = "sha256:802176a9f99bd8cc276dcd3b8512808716492f6f557c11196d42e26c01a69a4c", size = 264196 },
    { url = "https://files.pythonhosted.org/packages/b8/f6/54548df6dc73e30ac6c8a7ff1da73ac9007ba38f866397091d5a82237bd3/zope.interface-7.2-cp313-cp313-manylinux_2_5_i686.manylinux1_i686.manylinux_2_17_i686.manylinux2014_i686.whl", hash = "sha256:eb23f58a446a7f09db85eda09521a498e109f137b85fb278edb2e34841055398", size = 259237 },
    { url = "https://files.pythonhosted.org/packages/b6/66/ac05b741c2129fdf668b85631d2268421c5cd1a9ff99be1674371139d665/zope.interface-7.2-cp313-cp313-manylinux_2_5_x86_64.manylinux1_x86_64.manylinux_2_17_x86_64.manylinux2014_x86_64.whl", hash = "sha256:a71a5b541078d0ebe373a81a3b7e71432c61d12e660f1d67896ca62d9628045b", size = 264696 },
    { url = "https://files.pythonhosted.org/packages/0a/2f/1bccc6f4cc882662162a1158cda1a7f616add2ffe322b28c99cb031b4ffc/zope.interface-7.2-cp313-cp313-win_amd64.whl", hash = "sha256:4893395d5dd2ba655c38ceb13014fd65667740f09fa5bb01caa1e6284e48c0cd", size = 212472 },
]<|MERGE_RESOLUTION|>--- conflicted
+++ resolved
@@ -1,10 +1,6 @@
 version = 1
 revision = 1
-<<<<<<< HEAD
 requires-python = ">=3.12"
-=======
-requires-python = ">=3.10"
->>>>>>> 636401de
 resolution-markers = [
     "python_full_version >= '3.13'",
     "python_full_version < '3.13'",
@@ -1266,7 +1262,6 @@
 ]
 
 [[package]]
-<<<<<<< HEAD
 name = "pastedeploy"
 version = "3.1.0"
 source = { registry = "https://pypi.org/simple" }
@@ -1276,15 +1271,6 @@
 ]
 
 [[package]]
-name = "pathspec"
-version = "0.12.1"
-source = { registry = "https://pypi.org/simple" }
-sdist = { url = "https://files.pythonhosted.org/packages/ca/bc/f35b8446f4531a7cb215605d100cd88b7ac6f44ab3fc94870c120ab3adbf/pathspec-0.12.1.tar.gz", hash = "sha256:a482d51503a1ab33b1c67a6c3813a26953dbdc71c31dacaef9a838c4e29f5712", size = 51043 }
-wheels = [
-    { url = "https://files.pythonhosted.org/packages/cc/20/ff623b09d963f88bfde16306a54e12ee5ea43e9b597108672ff3a408aad6/pathspec-0.12.1-py3-none-any.whl", hash = "sha256:a0d503e138a4c123b27490a4f7beda6a01c6f288df0e4a8b79c7eb0dc7b4cc08", size = 31191 },
-]
-
-[[package]]
 name = "pbr"
 version = "6.1.1"
 source = { registry = "https://pypi.org/simple" }
@@ -1349,8 +1335,6 @@
 ]
 
 [[package]]
-=======
->>>>>>> 636401de
 name = "platformdirs"
 version = "4.3.6"
 source = { registry = "https://pypi.org/simple" }
@@ -2259,7 +2243,6 @@
     { name = "types-simplejson" },
     { name = "types-tabulate" },
     { name = "types-toml" },
-    { name = "yamllint" },
 ]
 types = [
     { name = "mypy" },
@@ -2361,7 +2344,6 @@
     { name = "types-simplejson" },
     { name = "types-tabulate" },
     { name = "types-toml" },
-    { name = "yamllint", specifier = "~=1.34" },
 ]
 types = [
     { name = "mypy" },
@@ -2711,7 +2693,6 @@
 ]
 
 [[package]]
-<<<<<<< HEAD
 name = "starlette"
 version = "0.45.3"
 source = { registry = "https://pypi.org/simple" }
@@ -2721,36 +2702,6 @@
 sdist = { url = "https://files.pythonhosted.org/packages/ff/fb/2984a686808b89a6781526129a4b51266f678b2d2b97ab2d325e56116df8/starlette-0.45.3.tar.gz", hash = "sha256:2cbcba2a75806f8a41c722141486f37c28e30a0921c5f6fe4346cb0dcee1302f", size = 2574076 }
 wheels = [
     { url = "https://files.pythonhosted.org/packages/d9/61/f2b52e107b1fc8944b33ef56bf6ac4ebbe16d91b94d2b87ce013bf63fb84/starlette-0.45.3-py3-none-any.whl", hash = "sha256:dfb6d332576f136ec740296c7e8bb8c8a7125044e7c6da30744718880cdd059d", size = 71507 },
-=======
-name = "starcraft"
-source = { editable = "." }
-
-[package.dev-dependencies]
-dev = [
-    { name = "build" },
-    { name = "coverage", extra = ["toml"] },
-    { name = "mypy", extra = ["reports"] },
-    { name = "pytest" },
-    { name = "pytest-cov" },
-    { name = "pytest-mock" },
-    { name = "types-colorama" },
-    { name = "types-pygments" },
-    { name = "types-setuptools" },
-]
-docs = [
-    { name = "canonical-sphinx" },
-    { name = "sphinx-autobuild" },
-    { name = "sphinx-lint" },
-    { name = "sphinx-pydantic" },
-    { name = "sphinx-toolbox" },
-    { name = "sphinxext-rediraffe" },
-]
-types = [
-    { name = "mypy", extra = ["reports"] },
-    { name = "types-colorama" },
-    { name = "types-pygments" },
-    { name = "types-setuptools" },
->>>>>>> 636401de
 ]
 
 [[package]]
@@ -2770,18 +2721,9 @@
     { name = "pbr" },
     { name = "testtools" },
 ]
-<<<<<<< HEAD
 sdist = { url = "https://files.pythonhosted.org/packages/f0/de/b0b5b98c0f38fd7086d082c47fcb455eedd39a044abe7c595f5f40cd6eed/testscenarios-0.5.0.tar.gz", hash = "sha256:c257cb6b90ea7e6f8fef3158121d430543412c9a87df30b5dde6ec8b9b57a2b6", size = 20951 }
 wheels = [
     { url = "https://files.pythonhosted.org/packages/da/25/2f10da0d5427989fefa5ab51e697bc02625bbb7de2be3bc8452462efac78/testscenarios-0.5.0-py2.py3-none-any.whl", hash = "sha256:480263fa5d6e618125bdf092aab129a3aeed5996b1e668428f12cc56d6d01d28", size = 21002 },
-=======
-lint = []
-types = [
-    { name = "mypy", extras = ["reports"], specifier = "~=1.15.0" },
-    { name = "types-colorama" },
-    { name = "types-pygments" },
-    { name = "types-setuptools" },
->>>>>>> 636401de
 ]
 
 [[package]]
@@ -3069,7 +3011,6 @@
 ]
 
 [[package]]
-<<<<<<< HEAD
 name = "ws4py"
 version = "0.6.0"
 source = { registry = "https://pypi.org/simple" }
@@ -3079,25 +3020,8 @@
 ]
 
 [[package]]
-name = "yamllint"
-version = "1.35.1"
-source = { registry = "https://pypi.org/simple" }
-dependencies = [
-    { name = "pathspec" },
-    { name = "pyyaml" },
-]
-sdist = { url = "https://files.pythonhosted.org/packages/da/06/d8cee5c3dfd550cc0a466ead8b321138198485d1034130ac1393cc49d63e/yamllint-1.35.1.tar.gz", hash = "sha256:7a003809f88324fd2c877734f2d575ee7881dd9043360657cc8049c809eba6cd", size = 134583 }
-wheels = [
-    { url = "https://files.pythonhosted.org/packages/09/28/2abf1ec14df2d584b9e7ce3b0be458838741e6aaff7a540374ba9af83916/yamllint-1.35.1-py3-none-any.whl", hash = "sha256:2e16e504bb129ff515b37823b472750b36b6de07963bd74b307341ef5ad8bdc3", size = 66738 },
-]
-
-[[package]]
 name = "zope-deprecation"
 version = "5.1"
-=======
-name = "zipp"
-version = "3.21.0"
->>>>>>> 636401de
 source = { registry = "https://pypi.org/simple" }
 dependencies = [
     { name = "setuptools" },
